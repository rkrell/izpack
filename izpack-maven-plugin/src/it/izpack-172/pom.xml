--- conflicted
+++ resolved
@@ -12,26 +12,6 @@
 
         <defaultGoal>package</defaultGoal>
 
-<<<<<<< HEAD
-        <finalName>${project.artifactId}</finalName>
-        <plugins>
-            <plugin>
-                <groupId>org.codehaus.izpack</groupId>
-                <artifactId>izpack-maven-plugin</artifactId>
-                <version>${version}</version>
-                <executions>
-                    <execution>
-                        <id>standard-installer</id>
-                        <phase>package</phase>
-                        <goals>
-                            <goal>izpack</goal>
-                        </goals>
-                    </execution>
-                </executions>
-            </plugin>
-        </plugins>
-    </build>
-=======
     <finalName>${project.artifactId}</finalName>
     <plugins>
       <plugin>
@@ -50,7 +30,6 @@
       </plugin>
     </plugins>
   </build>
->>>>>>> c59aa04f
 
     <properties>
         <archive>${project.build.directory}/${project.build.finalName}.jar</archive>
