/*
 * $Id$
 * IzPack - Copyright 2001-2008 Julien Ponge, All Rights Reserved.
 *
 * http://izpack.org/
 * http://izpack.codehaus.org/
 *
 * Copyright 2001 Johannes Lehtinen
 * Copyright 2002 Paul Wilkinson
 * Copyright 2004 Gaganis Giorgos
 * Copyright 2007 Syed Khadeer / Hans Aikema
 *
 *
 * Licensed under the Apache License, Version 2.0 (the "License");
 * you may not use this file except in compliance with the License.
 * You may obtain a copy of the License at
 *
 *     http://www.apache.org/licenses/LICENSE-2.0
 *
 * Unless required by applicable law or agreed to in writing, software
 * distributed under the License is distributed on an "AS IS" BASIS,
 * WITHOUT WARRANTIES OR CONDITIONS OF ANY KIND, either express or implied.
 * See the License for the specific language governing permissions and
 * limitations under the License.
 */

package com.izforge.izpack.compiler;

import java.io.*;
import java.net.MalformedURLException;
import java.net.URL;
import java.util.*;
import java.util.zip.ZipEntry;
import java.util.zip.ZipFile;
import java.util.zip.ZipInputStream;

import org.apache.commons.lang.StringUtils;
import org.apache.tools.ant.DirectoryScanner;

import com.izforge.izpack.api.adaptator.IXMLElement;
import com.izforge.izpack.api.adaptator.IXMLParser;
import com.izforge.izpack.api.adaptator.IXMLWriter;
import com.izforge.izpack.api.adaptator.impl.XMLParser;
import com.izforge.izpack.api.adaptator.impl.XMLWriter;
import com.izforge.izpack.api.container.BindeableContainer;
import com.izforge.izpack.api.data.*;
import com.izforge.izpack.api.data.binding.IzpackProjectInstaller;
import com.izforge.izpack.api.data.binding.Listener;
import com.izforge.izpack.api.data.binding.OsModel;
import com.izforge.izpack.api.data.binding.Stage;
import com.izforge.izpack.api.exception.CompilerException;
import com.izforge.izpack.api.installer.DataValidator;
import com.izforge.izpack.api.installer.DataValidator.Status;
import com.izforge.izpack.api.rules.Condition;
import com.izforge.izpack.api.rules.RulesEngine;
import com.izforge.izpack.api.substitutor.SubstitutionType;
import com.izforge.izpack.api.substitutor.VariableSubstitutor;
import com.izforge.izpack.compiler.container.CompilerContainer;
import com.izforge.izpack.compiler.data.CompilerData;
import com.izforge.izpack.compiler.data.PropertyManager;
import com.izforge.izpack.compiler.helper.AssertionHelper;
import com.izforge.izpack.compiler.helper.CompilerHelper;
import com.izforge.izpack.compiler.helper.TargetFileSet;
import com.izforge.izpack.compiler.helper.XmlCompilerHelper;
import com.izforge.izpack.compiler.listener.CompilerListener;
import com.izforge.izpack.compiler.packager.IPackager;
<<<<<<< HEAD
import com.izforge.izpack.data.*;
import com.izforge.izpack.data.PanelAction.ActionStage;
=======
import com.izforge.izpack.core.data.DynamicInstallerRequirementValidatorImpl;
import com.izforge.izpack.core.data.DynamicVariableImpl;
import com.izforge.izpack.core.regex.RegularExpressionFilterImpl;
import com.izforge.izpack.core.rules.RulesEngineImpl;
import com.izforge.izpack.core.variable.*;
import com.izforge.izpack.data.CustomData;
import com.izforge.izpack.data.ExecutableFile;
import com.izforge.izpack.data.PackInfo;
import com.izforge.izpack.data.PanelAction;
import com.izforge.izpack.data.ParsableFile;
import com.izforge.izpack.data.UpdateCheck;
>>>>>>> 53179ca4
import com.izforge.izpack.merge.MergeManager;
import com.izforge.izpack.merge.resolve.ClassPathCrawler;
import com.izforge.izpack.util.Debug;
import com.izforge.izpack.util.FileUtil;
import com.izforge.izpack.util.IoHelper;
import com.izforge.izpack.util.OsConstraintHelper;


/**
 * A parser for the installer xml configuration. This parses a document conforming to the
 * installation.dtd and populates a Compiler instance to perform the install compilation.
 *
 * @author Scott Stark
 * @version $Revision$
 */
public class CompilerConfig extends Thread
{

    /**
     * Constant for checking attributes.
     */
    private static boolean YES = true;

    /**
     * Constant for checking attributes.
     */
    private static boolean NO = false;

    /**
     * The installer packager compiler
     */
    private Compiler compiler;

    /**
     * Installer data
     */
    private CompilerData compilerData;

    /**
     * Compiler helper
     */
    private CompilerHelper compilerHelper;

    /**
     * List of CompilerListeners which should be called at packaging
     */
    private List<CompilerListener> compilerListeners = new ArrayList<CompilerListener>();

    /**
     * A list of packsLang-files that were defined by the user in the resource-section The key of
     * this map is an packsLang-file identifier, e.g. <code>packsLang.xml_eng</code>, the values
     * are lists of {@link URL} pointing to the concrete packsLang-files.
     *
     * @see #mergePacksLangFiles()
     */
    private Map<String, List<URL>> packsLangUrlMap = new HashMap<String, List<URL>>();
    private String unpackerClassname = "com.izforge.izpack.installer.unpacker.Unpacker";
    private String packagerClassname = "com.izforge.izpack.compiler.packager.impl.Packager";
    private VariableSubstitutor variableSubstitutor;
    private XmlCompilerHelper xmlCompilerHelper;
    private PropertyManager propertyManager;
    private IPackager packager;
    private MergeManager mergeManager;
    private IzpackProjectInstaller izpackProjectInstaller;
    private AssertionHelper assertionHelper;
    private BindeableContainer compilerContainer;
    private ClassPathCrawler classPathCrawler;
    private RulesEngine rules;

    /**
     * Constructor
     *
     * @param compilerData Object containing all informations found in command line
     */
    public CompilerConfig(CompilerData compilerData, VariableSubstitutor variableSubstitutor, Compiler compiler, CompilerHelper compilerHelper, XmlCompilerHelper xmlCompilerHelper, PropertyManager propertyManager, IPackager packager, MergeManager mergeManager, IzpackProjectInstaller izpackProjectInstaller, AssertionHelper assertionHelper, CompilerContainer compilerContainer, ClassPathCrawler classPathCrawler, RulesEngine rules)
    {
        this.assertionHelper = assertionHelper;
        this.rules = rules;
        this.compilerData = compilerData;
        this.variableSubstitutor = variableSubstitutor;
        this.compiler = compiler;
        this.compilerHelper = compilerHelper;
        this.xmlCompilerHelper = xmlCompilerHelper;
        this.propertyManager = propertyManager;
        this.packager = packager;
        this.mergeManager = mergeManager;
        this.izpackProjectInstaller = izpackProjectInstaller;
        this.compilerContainer = compilerContainer;
        this.classPathCrawler = classPathCrawler;
    }

    /**
     * The run() method.
     */
    public void run()
    {
        try
        {
            executeCompiler();
        }
        catch (CompilerException ce)
        {
            System.out.println(ce.getMessage() + "\n");
        }
        catch (Exception e)
        {
            if (Debug.stackTracing())
            {
                e.printStackTrace();
            }
            else
            {
                System.out.println("ERROR: " + e.getMessage());
            }
        }
    }

    /**
     * Compiles the installation.
     *
     * @throws Exception Description of the Exception
     */
    public void executeCompiler() throws Exception
    {
        // normalize and test: TODO: may allow failure if we require write
        // access
        File base = new File(compilerData.getBasedir()).getAbsoluteFile();
        if (!base.canRead() || !base.isDirectory())
        {
            throw new CompilerException(
                    "Invalid base directory: " + base);
        }

        // add izpack built in property
        propertyManager.setProperty("basedir", base.toString());

        // We get the XML data tree
        IXMLElement data = getXMLTree();
        // loads the specified packager
        loadPackagingInformation(data);

        // Listeners to various events
        addCustomListeners();

        // Read the properties and perform replacement on the rest of the tree
        substituteProperties(data);

        // We add all the information
        addVariables(data);
        addDynamicVariables(data);
        addDynamicInstallerRequirement(data);
        addConditions(data);
        addInfo(data);
        addGUIPrefs(data);
        addLangpacks(data);
        addResources(data);
        addNativeLibraries(data);
        addJars(data);
        addPanels(data);
        addPacks(data);
        addInstallerRequirement(data);

        // merge multiple packlang.xml files
        mergePacksLangFiles();

        // We ask the packager to create the installer
        compiler.createInstaller();
    }

    private void addInstallerRequirement(IXMLElement data) throws CompilerException
    {
        notifyCompilerListener("addInstallerRequirement", CompilerListener.BEGIN, data);
        IXMLElement root = data.getFirstChildNamed("installerrequirements");
        List<InstallerRequirement> installerrequirements = new ArrayList<InstallerRequirement>();

        if (root != null)
        {
<<<<<<< HEAD
            List<IXMLElement> installerrequirementsels = root
=======
            Vector<IXMLElement> installerRequirementList = root
>>>>>>> 53179ca4
                    .getChildrenNamed("installerrequirement");
            for (IXMLElement installerrequirement : installerRequirementList)
            {
                InstallerRequirement basicInstallerCondition = new InstallerRequirement();
                String condition = installerrequirement.getAttribute("condition");
                basicInstallerCondition.setCondition(condition);
                String message = installerrequirement.getAttribute("message");
                basicInstallerCondition.setMessage(message);
                installerrequirements.add(basicInstallerCondition);
            }
        }
        packager.addInstallerRequirements(installerrequirements);
        notifyCompilerListener("addInstallerRequirement", CompilerListener.END, data);
    }

    private void loadPackagingInformation(IXMLElement data) throws CompilerException
    {
        notifyCompilerListener("loadPackager", CompilerListener.BEGIN, data);
        // Initialisation
        // REFACTOR : Moved packager initialisation to provider
        IXMLElement root = data.getFirstChildNamed("packaging");
        IXMLElement packagerElement = null;
        if (root != null)
        {
            packagerElement = root.getFirstChildNamed("packager");

            if (packagerElement != null)
            {
                packagerClassname = xmlCompilerHelper.requireAttribute(packagerElement, "class");
            }

            IXMLElement unpacker = root.getFirstChildNamed("unpacker");

            if (unpacker != null)
            {
                unpackerClassname = xmlCompilerHelper.requireAttribute(unpacker, "class");
            }
        }
        if (packagerElement != null)
        {
            IXMLElement options = packagerElement.getFirstChildNamed("options");
            if (options != null)
            {
                packager.addConfigurationInformation(options);
            }
        }
        propertyManager.addProperty("UNPACKER_CLASS", unpackerClassname);
        notifyCompilerListener("loadPackager", CompilerListener.END, data);
    }

    public boolean wasSuccessful()
    {
        return compiler.wasSuccessful();
    }

    /**
     * Returns the GUIPrefs.
     *
     * @param data The XML data.
     * @throws CompilerException Description of the Exception
     */
    protected void addGUIPrefs(IXMLElement data) throws CompilerException
    {
        notifyCompilerListener("addGUIPrefs", CompilerListener.BEGIN, data);
        // We get the IXMLElement & the attributes
        IXMLElement guiPrefsElement = data.getFirstChildNamed("guiprefs");
        GUIPrefs prefs = new GUIPrefs();
        if (guiPrefsElement != null)
        {
            prefs.resizable = xmlCompilerHelper.requireYesNoAttribute(guiPrefsElement, "resizable");
            prefs.width = xmlCompilerHelper.requireIntAttribute(guiPrefsElement, "width");
            prefs.height = xmlCompilerHelper.requireIntAttribute(guiPrefsElement, "height");

            // Look and feel mappings
            for (IXMLElement lafNode : guiPrefsElement.getChildrenNamed("laf"))
            {
                String lafName = xmlCompilerHelper.requireAttribute(lafNode, "name");
                xmlCompilerHelper.requireChildNamed(lafNode, "os");

                for (IXMLElement osNode : lafNode.getChildrenNamed("os"))
                {
                    String osName = xmlCompilerHelper.requireAttribute(osNode, "family");
                    prefs.lookAndFeelMapping.put(osName, lafName);
                }

                Map<String, String> params = new TreeMap<String, String>();
                for (IXMLElement parameterNode : lafNode.getChildrenNamed("param"))
                {
                    String name = xmlCompilerHelper.requireAttribute(parameterNode, "name");
                    String value = xmlCompilerHelper.requireAttribute(parameterNode, "value");
                    params.put(name, value);
                }
                prefs.lookAndFeelParams.put(lafName, params);
            }
            // Load modifier
            for (IXMLElement ixmlElement : guiPrefsElement.getChildrenNamed("modifier"))
            {
                String key = xmlCompilerHelper.requireAttribute(ixmlElement, "key");
                String value = xmlCompilerHelper.requireAttribute(ixmlElement, "value");
                prefs.modifier.put(key, value);

            }
            // make sure jar contents of each are available in installer
            // map is easier to read/modify than if tree
            HashMap<String, String> lafMap = new HashMap<String, String>();
            lafMap.put("liquid", "liquidlnf.jar");
            lafMap.put("kunststoff", "kunststoff.jar");
            lafMap.put("metouia", "metouia.jar");
            lafMap.put("looks", "looks.jar");
            lafMap.put("substance", "substance.jar");
            lafMap.put("nimbus", "nimbus.jar");

            // is this really what we want? a double loop? needed, since above,
            // it's
            // the /last/ lnf for an os which is used, so can't add during
            // initial
            // loop
            for (String s : prefs.lookAndFeelMapping.keySet())
            {
                String lafName = prefs.lookAndFeelMapping.get(s);
                String lafJarName = lafMap.get(lafName);
                if (lafJarName == null)
                {
                    assertionHelper.parseError(guiPrefsElement, "Unrecognized Look and Feel: " + lafName);
                }

                URL lafJarURL = findIzPackResource("lib/" + lafJarName, "Look and Feel Jar file",
                        guiPrefsElement);
                packager.addJarContent(lafJarURL);
            }
        }
        packager.setGUIPrefs(prefs);
        notifyCompilerListener("addGUIPrefs", CompilerListener.END, data);
    }

    /**
     * Add project specific external jar files to the installer.
     *
     * @param data The XML data.
     */
    protected void addJars(IXMLElement data) throws Exception
    {
        notifyCompilerListener("addJars", CompilerListener.BEGIN, data);
        for (IXMLElement ixmlElement : data.getChildrenNamed("jar"))
        {
            String src = xmlCompilerHelper.requireAttribute(ixmlElement, "src");
            mergeManager.addResourceToMerge(src);

            // Additionals for mark a jar file also used in the uninstaller.
            // The contained files will be copied from the installer into the
            // uninstaller if needed.
            // Therefore the contained files of the jar should be in the
            // installer also
            // they are used only from the uninstaller. This is the reason why
            // the stage
            // wiil be only observed for the uninstaller.
            String stage = ixmlElement.getAttribute("stage");
            if (stage != null
                    && ("both".equalsIgnoreCase(stage) || "uninstall".equalsIgnoreCase(stage)))
            {
                URL url = findProjectResource(src, "Jar file", ixmlElement);
                CustomData customData = new CustomData(null, compilerHelper.getContainedFilePaths(url), null,
                        CustomData.UNINSTALLER_JAR);
                packager.addCustomJar(customData, url);
            }
        }
        notifyCompilerListener("addJars", CompilerListener.END, data);
    }

    /**
     * Add native libraries to the installer.
     *
     * @param data The XML data.
     */
    protected void addNativeLibraries(IXMLElement data) throws Exception
    {
        boolean needAddOns = false;
        notifyCompilerListener("addNativeLibraries", CompilerListener.BEGIN, data);
        for (IXMLElement ixmlElement : data.getChildrenNamed("native"))
        {
            String type = xmlCompilerHelper.requireAttribute(ixmlElement, "type");
            String name = xmlCompilerHelper.requireAttribute(ixmlElement, "name");
            String path = ixmlElement.getAttribute("src");
            if (path == null)
            {
                path = "bin/native/" + type + "/" + name;
            }
            mergeManager.addResourceToMerge(path);

            // Additionals for mark a native lib also used in the uninstaller
            // The lib will be copied from the installer into the uninstaller if
            // needed.
            // Therefore the lib should be in the installer also it is used only
            // from
            // the uninstaller. This is the reason why the stage wiil be only
            // observed
            // for the uninstaller.
            String stage = ixmlElement.getAttribute("stage");
            List<OsModel> constraints = OsConstraintHelper.getOsList(ixmlElement);
            if (stage != null
                    && ("both".equalsIgnoreCase(stage) || "uninstall".equalsIgnoreCase(stage)))
            {
                List<String> contents = new ArrayList<String>();
                contents.add(name);
                CustomData customData = new CustomData(null, contents, constraints, CustomData.UNINSTALLER_LIB);
                packager.addNativeUninstallerLibrary(customData);
                needAddOns = true;
            }

        }
        if (needAddOns)
        {
            // Add the uninstaller extensions as a resource if specified
            IXMLElement root = xmlCompilerHelper.requireChildNamed(data, "info");
            IXMLElement uninstallInfo = root.getFirstChildNamed("uninstaller");
            if (xmlCompilerHelper.validateYesNoAttribute(uninstallInfo, "write", YES))
            {
                //REFACTOR Change the way uninstaller are created
                // Do we still need it on compile time?
//                URL url = findIzPackResource(propertyManager.getProperty("uninstaller-ext"), "Uninstaller extensions", root);
//                packager.addResource("IzPack.uninstaller-ext", url);
            }

        }
        notifyCompilerListener("addNativeLibraries", CompilerListener.END, data);
    }

    /**
     * Add packs and their contents to the installer.
     *
     * @param data The XML data.
     */
    protected void addPacks(IXMLElement data) throws CompilerException
    {
        notifyCompilerListener("addPacks", CompilerListener.BEGIN, data);

        // the actual adding is delegated to addPacksSingle to enable recursive
        // parsing of refpack package definitions
        addPacksSingle(data);

        compiler.checkDependencies();
        compiler.checkExcludes();

        notifyCompilerListener("addPacks", CompilerListener.END, data);
    }

    /**
     * Add packs and their contents to the installer without checking the dependencies and includes.
     * <p/> Helper method to recursively add more packs from refpack XML packs definitions
     *
     * @param data The XML data
     * @throws CompilerException
     */
    private void addPacksSingle(IXMLElement data) throws CompilerException
    {
        notifyCompilerListener("addPacksSingle", CompilerListener.BEGIN, data);
        // Initialisation
        IXMLElement root = xmlCompilerHelper.requireChildNamed(data, "packs");

        // at least one pack is required
        List<IXMLElement> packElements = root.getChildrenNamed("pack");
        List<IXMLElement> refPackElements = root.getChildrenNamed("refpack");
        List<IXMLElement> refPackSets = root.getChildrenNamed("refpackset");
        if (packElements.isEmpty() && refPackElements.isEmpty() && refPackSets.isEmpty())
        {
            assertionHelper.parseError(root, "<packs> requires a <pack>, <refpack> or <refpackset>");
        }

        File baseDir = new File(compilerData.getBasedir());

        for (IXMLElement packElement : packElements)
        {

            // Trivial initialisations
            String name = xmlCompilerHelper.requireAttribute(packElement, "name");
            String id = packElement.getAttribute("id");
            String packImgId = packElement.getAttribute("packImgId");

            boolean loose = "true".equalsIgnoreCase(packElement.getAttribute("loose", "false"));
            String description = xmlCompilerHelper.requireChildNamed(packElement, "description").getContent();
            boolean required = xmlCompilerHelper.requireYesNoAttribute(packElement, "required");
            String group = packElement.getAttribute("group");
            String installGroups = packElement.getAttribute("installGroups");
            String excludeGroup = packElement.getAttribute("excludeGroup");
            boolean uninstall = "yes".equalsIgnoreCase(packElement.getAttribute("uninstall", "yes"));
            String parent = packElement.getAttribute("parent");
            boolean hidden = "true".equalsIgnoreCase(packElement.getAttribute("hidden", "false"));

            String conditionid = packElement.getAttribute("condition");

            if (required && excludeGroup != null)
            {
                assertionHelper.parseError(packElement, "Pack, which has excludeGroup can not be required.", new Exception(
                        "Pack, which has excludeGroup can not be required."));
            }

            PackInfo pack = new PackInfo(name, id, description, required, loose, excludeGroup,
                    uninstall);
            pack.setOsConstraints(OsConstraintHelper.getOsList(packElement)); // TODO:
            pack.setParent(parent);
            pack.setCondition(conditionid);
            pack.setHidden(hidden);
//            VariableSubstitutor varsubst = new VariableSubstitutorImpl(compiler.getVariables());

            // unverified
            // if the pack belongs to an excludeGroup it's not preselected by default
            if (excludeGroup == null)
            {
                pack.setPreselected(xmlCompilerHelper.validateYesNoAttribute(packElement, "preselected", YES));
            }
            else
            {
                pack.setPreselected(xmlCompilerHelper.validateYesNoAttribute(packElement, "preselected", NO));
            }

            // Set the pack group if specified
            if (group != null)
            {
                pack.setGroup(group);
            }
            // Set the pack install groups if specified
            if (installGroups != null)
            {
                StringTokenizer st = new StringTokenizer(installGroups, ",");
                while (st.hasMoreTokens())
                {
                    String igroup = st.nextToken();
                    pack.addInstallGroup(igroup);
                }
            }

            // Set the packImgId if specified
            if (packImgId != null)
            {
                pack.setPackImgId(packImgId);
            }

            // We get the parsables list
            for (IXMLElement parsableNode : packElement.getChildrenNamed("parsable"))
            {
                String target = xmlCompilerHelper.requireAttribute(parsableNode, "targetfile");
                SubstitutionType type = SubstitutionType.lookup(parsableNode.getAttribute("type", "plain"));
                String encoding = parsableNode.getAttribute("encoding", null);
                List<OsModel> osList = OsConstraintHelper.getOsList(parsableNode); // TODO: unverified
                String condition = parsableNode.getAttribute("condition");
                if (target != null)
                {
                    ParsableFile parsable = new ParsableFile(target, type, encoding, osList);
                    parsable.setCondition(condition);
                    pack.addParsable(parsable);
                }
                for (IXMLElement fileSetElement : parsableNode.getChildrenNamed("fileset"))
                {
                    String targetdir = xmlCompilerHelper.requireAttribute(fileSetElement, "targetdir");
                    String dir_attr = xmlCompilerHelper.requireAttribute(fileSetElement, "dir");
                    File dir = new File(dir_attr);
                    if (!dir.isAbsolute())
                    {
                        dir = new File(compilerData.getBasedir(), dir_attr);
                    }
                    if (!dir.isDirectory()) // also tests '.exists()'
                    {
                        assertionHelper.parseError(fileSetElement, "Invalid directory 'dir': " + dir_attr);
                    }
                    String[] includedFiles = getFilesetIncludedFiles(fileSetElement);
                    if (includedFiles != null)
                    {
                        for (String filePath : includedFiles)
                        {
                            File file = new File(dir, filePath);
                            if (file.exists() && file.isFile())
                            {
                                String targetFile = new File(targetdir, filePath).getPath().replace(File.separatorChar, '/');
                                ParsableFile parsable = new ParsableFile(targetFile, type, encoding, osList);
                                parsable.setCondition(condition);
                                pack.addParsable(parsable);
                            }
                        }
                    }
                }
            }

            // We get the executables list
            for (IXMLElement executableNode : packElement.getChildrenNamed("executable"))
            {
                ExecutableFile executable = new ExecutableFile();
                String val; // temp value
                String condition = executableNode.getAttribute("condition");
                executable.setCondition(condition);
                executable.path = xmlCompilerHelper.requireAttribute(executableNode, "targetfile");

                // when to execute this executable
                val = executableNode.getAttribute("stage", "never");
                if ("postinstall".equalsIgnoreCase(val))
                {
                    executable.executionStage = ExecutableFile.POSTINSTALL;
                }
                else if ("uninstall".equalsIgnoreCase(val))
                {
                    executable.executionStage = ExecutableFile.UNINSTALL;
                }

                // type of this executable
                val = executableNode.getAttribute("type", "bin");
                if ("jar".equalsIgnoreCase(val))
                {
                    executable.type = ExecutableFile.JAR;
                    executable.mainClass = executableNode.getAttribute("class"); // executable
                    // class
                }

                // what to do if execution fails
                val = executableNode.getAttribute("failure", "ask");
                if ("abort".equalsIgnoreCase(val))
                {
                    executable.onFailure = ExecutableFile.ABORT;
                }
                else if ("warn".equalsIgnoreCase(val))
                {
                    executable.onFailure = ExecutableFile.WARN;
                }
                else if ("ignore".equalsIgnoreCase(val))
                {
                    executable.onFailure = ExecutableFile.IGNORE;
                }

                // whether to keep the executable after executing it
                val = executableNode.getAttribute("keep");
                executable.keepFile = "true".equalsIgnoreCase(val);

                // get arguments for this executable
                IXMLElement args = executableNode.getFirstChildNamed("args");
                if (null != args)
                {
                    for (IXMLElement ixmlElement : args.getChildrenNamed("arg"))
                    {
                        executable.argList.add(xmlCompilerHelper.requireAttribute(ixmlElement, "value"));
                    }
                }

                executable.osList = OsConstraintHelper.getOsList(executableNode); // TODO:
                // unverified

                pack.addExecutable(executable);
            }

            // We get the files list
            for (IXMLElement fileNode : packElement.getChildrenNamed("file"))
            {
                String src = xmlCompilerHelper.requireAttribute(fileNode, "src");
                boolean unpack = "true".equalsIgnoreCase(fileNode.getAttribute("unpack"));

                TargetFileSet fs = new TargetFileSet();
                try
                {
                    File relsrcfile = new File(src);
                    File abssrcfile = FileUtil.getAbsoluteFile(src, compilerData.getBasedir());
                    if (relsrcfile.isDirectory())
                    {
                        fs.setDir(abssrcfile.getParentFile());
                        fs.createInclude().setName(relsrcfile.getName() + "/**");
                    }
                    else
                    {
                        fs.setFile(abssrcfile);
                    }
                    fs.setTargetDir(xmlCompilerHelper.requireAttribute(fileNode, "targetdir"));
                    List<OsModel> osList = OsConstraintHelper.getOsList(fileNode); // TODO: unverified
                    fs.setOsList(osList);
                    fs.setOverride(getOverrideValue(fileNode));
                    fs.setOverrideRenameTo(getOverrideRenameToValue(fileNode));
                    fs.setBlockable(getBlockableValue(fileNode, osList));
                    fs.setAdditionals(getAdditionals(fileNode));
                    fs.setCondition(fileNode.getAttribute("condition"));

                    String boolval = fileNode.getAttribute("casesensitive");
                    if (boolval != null) fs.setCaseSensitive(Boolean.parseBoolean(boolval));

                    boolval = fileNode.getAttribute("defaultexcludes");
                    if (boolval != null) fs.setDefaultexcludes(Boolean.parseBoolean(boolval));

                    boolval = fileNode.getAttribute("followsymlinks");
                    if (boolval != null) fs.setFollowSymlinks(Boolean.parseBoolean(boolval));

                    LinkedList<String> srcfiles = new LinkedList<String>();
                    for (String filePath : fs.getDirectoryScanner().getIncludedDirectories())
                    {
                        srcfiles.add(filePath);
                    }
                    for (String filePath : fs.getDirectoryScanner().getIncludedFiles())
                    {
                        srcfiles.add(filePath);
                    }
                    for (String filePath : srcfiles)
                    {
                        try
                        {
                            abssrcfile = new File(fs.getDir(), filePath);
                            String absdestfilepath = fs.getTargetDir() + "/" + filePath;
                            if (unpack)
                            {
                                addArchiveContent(baseDir, abssrcfile, absdestfilepath, fs
                                        .getOsList(), fs.getOverride(), fs.getOverrideRenameTo(), fs.getBlockable(), pack, fs
                                        .getAdditionals(), fs.getCondition());
                            }
                            else
                            {
                                pack.addFile(baseDir, abssrcfile, absdestfilepath, fs.getOsList(),
                                        fs.getOverride(), fs.getOverrideRenameTo(), fs.getBlockable(), fs.getAdditionals(),
                                        fs.getCondition());
                            }

                        }
                        catch (FileNotFoundException x)
                        {
                            assertionHelper.parseError(packElement, x.getMessage(), x);
                        }
                    }
                }
                catch (Exception e)
                {
                    throw new CompilerException(e.getMessage());
                }
            }

            // We get the singlefiles list
            for (IXMLElement singleFileNode : packElement.getChildrenNamed("singlefile"))
            {
                String src = xmlCompilerHelper.requireAttribute(singleFileNode, "src");
                String target = xmlCompilerHelper.requireAttribute(singleFileNode, "target");
                List<OsModel> osList = OsConstraintHelper.getOsList(singleFileNode); // TODO: unverified
                OverrideType override = getOverrideValue(singleFileNode);
                String overrideRenameTo = getOverrideRenameToValue(singleFileNode);
                Blockable blockable = getBlockableValue(singleFileNode, osList);
                Map additionals = getAdditionals(singleFileNode);
                String condition = singleFileNode.getAttribute("condition");
                File file = new File(src);
                if (!file.isAbsolute())
                {
                    file = new File(compilerData.getBasedir(), src);
                }

                // if the path does not exist, maybe it contains variables
                if (!file.exists())
                {
                    try
                    {
                        file = new File(variableSubstitutor.substitute(file.getAbsolutePath()));
                    }
                    catch (Exception e)
                    {
                        assertionHelper.parseWarn(singleFileNode, e.getMessage());
                    }
                    // next existance checking appears in pack.addFile
                }

                try
                {
                    pack.addFile(baseDir, file, target, osList, override, overrideRenameTo, blockable, additionals, condition);
                }
                catch (FileNotFoundException x)
                {
                    assertionHelper.parseError(singleFileNode, x.getMessage(), x);
                }
            }

            // We get the fileset list
            for (TargetFileSet fs : readFileSets(packElement))
            {
                try
                {
                    String[] includedFiles = fs.getDirectoryScanner().getIncludedFiles();
                    if (includedFiles != null)
                    {
                        for (String filePath : includedFiles)
                        {
                            try
                            {
                                File file = new File(fs.getDir(), filePath);
                                String target = new File(fs.getTargetDir(), filePath).getPath();
                                pack.addFile(baseDir, file, target, fs.getOsList(), fs
                                        .getOverride(), fs.getOverrideRenameTo(), fs.getBlockable(), fs.getAdditionals(), fs
                                        .getCondition());
                            }
                            catch (FileNotFoundException x)
                            {
                                assertionHelper.parseError(packElement, x.getMessage(), x);
                            }
                        }
                    }
                }
                catch (Exception e)
                {
                    throw new CompilerException(e.getMessage());
                }
            }

            // get the updatechecks list
            for (IXMLElement updateNode : packElement.getChildrenNamed("updatecheck"))
            {

                String casesensitive = updateNode.getAttribute("casesensitive");

                // get includes and excludes
                ArrayList<String> includesList = new ArrayList<String>();
                ArrayList<String> excludesList = new ArrayList<String>();

                // get includes and excludes
                for (IXMLElement ixmlElement1 : updateNode.getChildrenNamed("include"))
                {
                    includesList.add(xmlCompilerHelper.requireAttribute(ixmlElement1, "name"));
                }

                for (IXMLElement ixmlElement : updateNode.getChildrenNamed("exclude"))
                {
                    excludesList.add(xmlCompilerHelper.requireAttribute(ixmlElement, "name"));
                }

                pack.addUpdateCheck(new UpdateCheck(includesList, excludesList, casesensitive));
            }
            // We get the dependencies
            for (IXMLElement dependsNode : packElement.getChildrenNamed("depends"))
            {
                String depName = xmlCompilerHelper.requireAttribute(dependsNode, "packname");
                pack.addDependency(depName);

            }

            for (IXMLElement validatorNode : packElement.getChildrenNamed("validator"))
            {
                pack.addValidator(xmlCompilerHelper.requireContent(validatorNode));
            }

            // We add the pack
            packager.addPack(pack);
        }

        for (IXMLElement refPackElement : refPackElements)
        {

            // get the name of reference xml file
            String refFileName = xmlCompilerHelper.requireAttribute(refPackElement, "file");
            String selfcontained = refPackElement.getAttribute("selfcontained");
            boolean isselfcontained = Boolean.valueOf(selfcontained);

            // parsing ref-pack-set file
            IXMLElement refXMLData = this.readRefPackData(refFileName, isselfcontained);

            Debug.log("Reading refpack from " + refFileName);
            // Recursively call myself to add all packs and refpacks from the reference XML
            addPacksSingle(refXMLData);
        }

        for (IXMLElement refPackSet : refPackSets)
        {

            // the directory to scan
            String dir_attr = xmlCompilerHelper.requireAttribute(refPackSet, "dir");

            File dir = new File(dir_attr);
            if (!dir.isAbsolute())
            {
                dir = new File(compilerData.getBasedir(), dir_attr);
            }
            if (!dir.isDirectory()) // also tests '.exists()'
            {
                assertionHelper.parseError(refPackSet, "Invalid refpackset directory 'dir': " + dir_attr);
            }

            // include pattern
            String includeString = xmlCompilerHelper.requireAttribute(refPackSet, "includes");
            String[] includes = includeString.split(", ");

            // scan for refpack files
            DirectoryScanner ds = new DirectoryScanner();
            ds.setIncludes(includes);
            ds.setBasedir(dir);
            ds.setCaseSensitive(true);
            ds.scan();

            // loop through all found fils and handle them as normal refpack files
            String[] files = ds.getIncludedFiles();
            for (String file : files)
            {
                String refFileName = new File(dir, file).toString();

                // parsing ref-pack-set file
                IXMLElement refXMLData = this.readRefPackData(refFileName, false);

                // Recursively call myself to add all packs and refpacks from the reference XML
                addPacksSingle(refXMLData);
            }
        }

        notifyCompilerListener("addPacksSingle", CompilerListener.END, data);
    }

    private String[] getFilesetIncludedFiles(IXMLElement fileSetElement) throws CompilerException
    {
        List<String> includedFiles = new ArrayList<String>();
        String dir_attr = xmlCompilerHelper.requireAttribute(fileSetElement, "dir");

        File dir = new File(dir_attr);
        if (!dir.isAbsolute())
        {
            dir = new File(compilerData.getBasedir(), dir_attr);
        }
        if (!dir.isDirectory()) // also tests '.exists()'
        {
            assertionHelper.parseError(fileSetElement, "Invalid directory 'dir': " + dir_attr);
        }

        boolean casesensitive = xmlCompilerHelper.validateYesNoAttribute(fileSetElement, "casesensitive", YES);
        boolean defexcludes = xmlCompilerHelper.validateYesNoAttribute(fileSetElement, "defaultexcludes", YES);

        // get includes and excludes
        List<IXMLElement> xcludesList = null;
        String[] includes = null;
        xcludesList = fileSetElement.getChildrenNamed("include");
        if (!xcludesList.isEmpty())
        {
            includes = new String[xcludesList.size()];
            for (int j = 0; j < xcludesList.size(); j++)
            {
                IXMLElement xclude = xcludesList.get(j);
                includes[j] = xmlCompilerHelper.requireAttribute(xclude, "name");
            }
        }
        String[] excludes = null;
        xcludesList = fileSetElement.getChildrenNamed("exclude");
        if (!xcludesList.isEmpty())
        {
            excludes = new String[xcludesList.size()];
            for (int j = 0; j < xcludesList.size(); j++)
            {
                IXMLElement xclude = xcludesList.get(j);
                excludes[j] = xmlCompilerHelper.requireAttribute(xclude, "name");
            }
        }

        // parse additional fileset attributes "includes" and "excludes"
        String[] toDo = new String[]{"includes", "excludes"};
        // use the existing containers filled from include and exclude
        // and add the includes and excludes to it
        String[][] containers = new String[][]{includes, excludes};
        for (int j = 0; j < toDo.length; ++j)
        {
            String inex = fileSetElement.getAttribute(toDo[j]);
            if (inex != null && inex.length() > 0)
            { // This is the same "splitting" as ant PatternSet do ...
                StringTokenizer tokenizer = new StringTokenizer(inex, ", ", false);
                int newSize = tokenizer.countTokens();
                String[] nCont = null;
                if (containers[j] != null && containers[j].length > 0)
                { // old container exist; create a new which can hold
                    // all values
                    // and copy the old stuff to the front
                    newSize += containers[j].length;
                    nCont = new String[newSize];
                    for (int k = 0; k < containers[j].length; ++k)
                    {
                        nCont[k] = containers[j][k];
                    }
                }
                if (nCont == null) // No container for old values
                // created,
                // create a new one.
                {
                    nCont = new String[newSize];
                }
                for (int k = 0; k < newSize; ++k)
                // Fill the new one or expand the existent container
                {
                    nCont[k] = tokenizer.nextToken();
                }
                containers[j] = nCont;
            }
        }
        includes = containers[0]; // push the new includes to the
        // local var
        excludes = containers[1]; // push the new excludes to the
        // local var

        // scan and add fileset
        DirectoryScanner directoryScanner = new DirectoryScanner();
        directoryScanner.setIncludes(includes);
        directoryScanner.setExcludes(excludes);
        if (defexcludes)
        {
            directoryScanner.addDefaultExcludes();
        }
        directoryScanner.setBasedir(dir);
        directoryScanner.setCaseSensitive(casesensitive);
        directoryScanner.scan();

        String[] files = directoryScanner.getIncludedFiles();
        String[] dirs = directoryScanner.getIncludedDirectories();

        // Directory scanner has done recursion, add files and
        // directories
        for (String file : files)
        {
            includedFiles.add(file);
        }
        for (String dir1 : dirs)
        {
            includedFiles.add(dir1);
        }
        return includedFiles.toArray(new String[]{});
    }

    private IXMLElement readRefPackData(String refFileName, boolean isselfcontained)
            throws CompilerException
    {
        File refXMLFile = new File(refFileName);
        if (!refXMLFile.isAbsolute())
        {
            refXMLFile = new File(compilerData.getBasedir(), refFileName);
        }
        if (!refXMLFile.canRead())
        {
            throw new CompilerException("Invalid file: " + refXMLFile);
        }

        InputStream specin;

        if (isselfcontained)
        {
            if (!refXMLFile.getAbsolutePath().endsWith(".zip"))
            {
                throw new CompilerException(
                        "Invalid file: " + refXMLFile
                                + ". Selfcontained files can only be of type zip.");
            }
            ZipFile zip;
            try
            {
                zip = new ZipFile(refXMLFile, ZipFile.OPEN_READ);
                ZipEntry specentry = zip.getEntry("META-INF/izpack.xml");
                specin = zip.getInputStream(specentry);
            }
            catch (IOException e)
            {
                throw new CompilerException("Error reading META-INF/izpack.xml in " + refXMLFile);
            }
        }
        else
        {
            try
            {
                specin = new FileInputStream(refXMLFile.getAbsolutePath());
            }
            catch (FileNotFoundException e)
            {
                throw new CompilerException(
                        "FileNotFoundException exception while reading refXMLFile");
            }
        }

        IXMLParser refXMLParser = new XMLParser();
        // We get it
        IXMLElement refXMLData = refXMLParser.parse(specin, refXMLFile.getAbsolutePath());

        // Now checked the loaded XML file for basic syntax
        // We check it
        if (!"installation".equalsIgnoreCase(refXMLData.getName()))
        {
            assertionHelper.parseError(refXMLData, "this is not an IzPack XML installation file");
        }
        if (!CompilerData.VERSION.equalsIgnoreCase(xmlCompilerHelper.requireAttribute(refXMLData, "version")))
        {
            assertionHelper.parseError(refXMLData, "the file version is different from the compiler version");
        }

        // Read the properties and perform replacement on the rest of the tree
        substituteProperties(refXMLData);

        // call addResources to add the referenced XML resources to this installation
        addResources(refXMLData);

        try
        {
            specin.close();
        }
        catch (IOException e)
        {
            // TODO Auto-generated catch block
            e.printStackTrace();
        }

        return refXMLData;
    }

    /**
     * Add files in an archive to a pack
     *
     * @param archive     the archive file to unpack
     * @param targetdir   the target directory where the content of the archive will be installed
     * @param osList      The target OS constraints.
     * @param override    Overriding behaviour.
     * @param pack        Pack to be packed into
     * @param additionals Map which contains additional data
     * @param condition
     */
    protected void addArchiveContent(File baseDir, File archive, String targetdir,
                                     List<OsModel> osList, OverrideType override, String overrideRenameTo,
                                     Blockable blockable, PackInfo pack, Map additionals,
                                     String condition) throws IOException
    {

        FileInputStream fin = new FileInputStream(archive);
        ZipInputStream zin = new ZipInputStream(fin);
        List<String> allDirList = new ArrayList<String>();
        while (true)
        {
            ZipEntry zentry = zin.getNextEntry();
            if (zentry == null)
            {
                break;
            }
            if (zentry.isDirectory())
            {
                // add to all dir listing/empty dir needs to be handle
                String dName = zentry.getName().substring(0, zentry.getName().length() - 1);
                allDirList.add(dName);
                continue;
            }

            try
            {
                File temp = File.createTempFile("izpack", null);
                temp.deleteOnExit();

                FileOutputStream out = new FileOutputStream(temp);
                IoHelper.copyStream(zin, out);
                out.close();

                pack.addFile(baseDir, temp, targetdir + "/" + zentry.getName(), osList, override,
                        overrideRenameTo, blockable, additionals, condition);
            }
            catch (IOException e)
            {
                throw new IOException("Couldn't create temporary file for " + zentry.getName()
                        + " in archive " + archive + " (" + e.getMessage() + ")");
            }

        }

        for (String dirName : allDirList)
        {
            File tmp = new File(dirName);
            tmp.mkdirs();
            tmp.deleteOnExit();
            pack.addFile(baseDir, tmp, targetdir + "/" + dirName, osList,
                    override, overrideRenameTo, blockable, additionals, condition);
        }
        fin.close();
    }

    /**
     * Recursive method to add files in a pack.
     *
     * @param file        The file to add.
     * @param targetdir   The relative path to the parent.
     * @param osList      The target OS constraints.
     * @param override    Overriding behaviour.
     * @param pack        Pack to be packed into
     * @param additionals Map which contains additional data
     * @param condition
     * @throws FileNotFoundException if the file does not exist
     */
    protected void addRecursively(File baseDir, File file, String targetdir,
                                  List<OsModel> osList, OverrideType override, String overrideRenameTo,
                                  Blockable blockable, PackInfo pack, Map additionals, String condition) throws IOException
    {
        String targetfile = targetdir + "/" + file.getName();
        if (!file.isDirectory())
        {
            pack.addFile(baseDir, file, targetfile, osList, override, overrideRenameTo, blockable, additionals, condition);
        }
        else
        {
            File[] files = file.listFiles();
            if (files.length == 0) // The directory is empty so must be added
            {
                pack.addFile(baseDir, file, targetfile, osList, override, overrideRenameTo, blockable, additionals, condition);
            }
            else
            {
                // new targetdir = targetfile;
                for (File file1 : files)
                {
                    addRecursively(baseDir, file1, targetfile, osList, override, overrideRenameTo, blockable,
                            pack, additionals, condition);
                }
            }
        }
    }

    /**
     * Parse panels and their paramters, locate the panels resources and add to the Packager.
     *
     * @param data The XML data.
     * @throws CompilerException Description of the Exception
     */
    protected void addPanels(IXMLElement data) throws IOException
    {
        notifyCompilerListener("addPanels", CompilerListener.BEGIN, data);
        IXMLElement root = xmlCompilerHelper.requireChildNamed(data, "panels");

        // at least one panel is required
        List<IXMLElement> panels = root.getChildrenNamed("panel");
        if (panels.isEmpty())
        {
            assertionHelper.parseError(root, "<panels> requires a <panel>");
        }

        // We process each panel markup
        // We need a panel counter to build unique panel dependet resource names
        int panelCounter = 0;
        for (IXMLElement panelElement : panels)
        {
            panelCounter++;

            // create the serialized Panel data
            Panel panel = new Panel();
            panel.setOsConstraints(OsConstraintHelper.getOsList(panelElement));
            String className = panelElement.getAttribute("classname");

            // add an id
            String panelid = panelElement.getAttribute("id");
            panel.setPanelid(panelid);
            String condition = panelElement.getAttribute("condition");
            panel.setCondition(condition);

            // Panel files come in jars packaged w/ IzPack, or they can be
            // specified via a jar attribute on the panel element
            String jarPath = panelElement.getAttribute("jar");
            if (StringUtils.isNotBlank(jarPath))
            {
                URL jarUrl = findIzPackResource(jarPath, "Panel jar file", panelElement, true);
                panel.className = compilerHelper.getFullClassName(jarUrl, className);
                packager.addJarContent(jarUrl);
            }
            else
            {
                //Assume it is merged with <jar> tag
                panel.className = className;
            }


            IXMLElement configurationElement = panelElement.getFirstChildNamed("configuration");
            if (configurationElement != null)
            {
                Debug.trace("found a configuration for this panel.");
                List<IXMLElement> params = configurationElement.getChildrenNamed("param");
                if (params != null)
                {
                    for (IXMLElement param : params)
                    {
                        IXMLElement keyElement = param.getFirstChildNamed("key");
                        IXMLElement valueElement = param.getFirstChildNamed("value");
                        if ((keyElement != null) && (valueElement != null))
                        {
                            panel.addConfiguration(keyElement.getContent(), valueElement.getContent());
                        }
                    }
                }
            }

            // adding validator
            IXMLElement validatorElement = panelElement
                    .getFirstChildNamed(DataValidator.DATA_VALIDATOR_TAG);
            if (validatorElement != null)
            {
                String validator = validatorElement
                        .getAttribute(DataValidator.DATA_VALIDATOR_CLASSNAME_TAG);
                if (!"".equals(validator))
                {
                    panel.setValidator(validator);
                }
            }
//            // adding helps
            List<IXMLElement> helps = panelElement.getChildrenNamed(AutomatedInstallData.HELP_TAG);
            if (helps != null) // TODO : remove this condition, getChildrenNamed always return a list
            {
                for (IXMLElement help : helps)
                {
                    String iso3 = help.getAttribute(AutomatedInstallData.ISO3_ATTRIBUTE);
                    String resourceId;
                    if (panelid == null)
                    {
                        resourceId = className + "_" + panelCounter + "_help_" + iso3 + ".html";
                    }
                    else
                    {
                        resourceId = panelid + "_" + panelCounter + "_help_" + iso3 + ".html";
                    }
//                    panel.addHelp(iso3, resourceId);
                    URL originalUrl = findProjectResource(help
                            .getAttribute(AutomatedInstallData.SRC_ATTRIBUTE), "Help", help);
                    packager.addResource(resourceId, originalUrl);
                }
            }
            // adding actions
            addPanelActions(panelElement, panel);
            // insert into the packager

            packager.addPanel(panel);
        }
        notifyCompilerListener("addPanels", CompilerListener.END, data);
    }

    /**
     * Adds the resources.
     *
     * @param data The XML data.
     * @throws CompilerException Description of the Exception
     */
    protected void addResources(IXMLElement data) throws CompilerException
    {
        notifyCompilerListener("addResources", CompilerListener.BEGIN, data);
        IXMLElement root = data.getFirstChildNamed("resources");
        if (root == null)
        {
            return;
        }

        // We process each res markup
        for (IXMLElement resNode : root.getChildrenNamed("res"))
        {
            String id = xmlCompilerHelper.requireAttribute(resNode, "id");
            String src = xmlCompilerHelper.requireAttribute(resNode, "src");
            // the parse attribute causes substitution to occur
            boolean substitute = xmlCompilerHelper.validateYesNoAttribute(resNode, "parse", NO);
            // the parsexml attribute causes the xml document to be parsed
            boolean parsexml = xmlCompilerHelper.validateYesNoAttribute(resNode, "parsexml", NO);

            String encoding = resNode.getAttribute("encoding");
            if (encoding == null)
            {
                encoding = "";
            }

            // basedir is not prepended if src is already an absolute path
            URL originalUrl = findProjectResource(src, "Resource", resNode);
            URL url = originalUrl;

            InputStream is = null;
            OutputStream os = null;
            try
            {
                if (!"".equals(encoding))
                {
                    File recodedFile = File.createTempFile("izenc", null);
                    recodedFile.deleteOnExit();

                    InputStreamReader reader = new InputStreamReader(originalUrl.openStream(), encoding);
                    OutputStreamWriter writer = new OutputStreamWriter(
                            new FileOutputStream(recodedFile), "UTF-8");

                    char[] buffer = new char[1024];
                    int read;
                    while ((read = reader.read(buffer)) != -1)
                    {
                        writer.write(buffer, 0, read);
                    }
                    reader.close();
                    writer.close();

                    originalUrl = recodedFile.toURL();
                }

                if (parsexml || (!"".equals(encoding)) || (substitute && !packager.getVariables().isEmpty()))
                {
                    // make the substitutions into a temp file
                    File parsedFile = File.createTempFile("izpp", null);
                    parsedFile.deleteOnExit();
                    FileOutputStream outFile = new FileOutputStream(parsedFile);
                    os = new BufferedOutputStream(outFile);
                    // and specify the substituted file to be added to the
                    // packager
                    url = parsedFile.toURL();
                }

                if (parsexml)
                {
                    IXMLParser parser = new XMLParser();
                    // this constructor will open the specified url (this is
                    // why the InputStream is not handled in a similar manner
                    // to the OutputStream)

                    IXMLElement xml = parser.parse(originalUrl);
                    IXMLWriter writer = new XMLWriter();
                    if (substitute && !packager.getVariables().isEmpty())
                    {
                        // if we are also performing substitutions on the file
                        // then create an in-memory copy to pass to the
                        // substitutor
                        ByteArrayOutputStream baos = new ByteArrayOutputStream();
                        writer.setOutput(baos);
                        is = new ByteArrayInputStream(baos.toByteArray());
                    }
                    else
                    {
                        // otherwise write direct to the temp file
                        writer.setOutput(os);
                    }
                    writer.write(xml);
                }

                // substitute variable values in the resource if parsed
                if (substitute)
                {
                    if (packager.getVariables().isEmpty())
                    {
                        // reset url to original.
                        url = originalUrl;
                        assertionHelper.parseWarn(resNode, "No variables defined. " + url.getPath() + " not parsed.");
                    }
                    else
                    {
                        SubstitutionType type = SubstitutionType.lookup(resNode.getAttribute("type"));

                        // if the xml parser did not open the url
                        // ('parsexml' was not enabled)
                        if (null == is)
                        {
                            is = new BufferedInputStream(originalUrl.openStream());
                        }
//                        VariableSubstitutor vs = new VariableSubstitutorImpl(compiler.getVariables());
                        variableSubstitutor.substitute(is, os, type, "UTF-8");
                    }
                }

            }
            catch (Exception e)
            {
                assertionHelper.parseError(resNode, e.getMessage(), e);
            }
            finally
            {
                if (null != os)
                {
                    try
                    {
                        os.close();
                    }
                    catch (IOException e)
                    {
                        // ignore as there is nothing we can realistically do
                        // so lets at least try to close the input stream
                    }
                }
                if (null != is)
                {
                    try
                    {
                        is.close();
                    }
                    catch (IOException e)
                    {
                        // ignore as there is nothing we can realistically do
                    }
                }
            }

            packager.addResource(id, url);

            // remembering references to all added packsLang.xml files
            if (id.startsWith("packsLang.xml"))
            {
                List<URL> packsLangURLs;
                if (packsLangUrlMap.containsKey(id))
                {
                    packsLangURLs = packsLangUrlMap.get(id);
                }
                else
                {
                    packsLangURLs = new ArrayList<URL>();
                    packsLangUrlMap.put(id, packsLangURLs);
                }
                packsLangURLs.add(url);
            }

        }
        notifyCompilerListener("addResources", CompilerListener.END, data);
    }

    /**
     * Adds the ISO3 codes of the langpacks and associated resources.
     *
     * @param data The XML data.
     * @throws CompilerException Description of the Exception
     */
    protected void addLangpacks(IXMLElement data) throws CompilerException
    {
        notifyCompilerListener("addLangpacks", CompilerListener.BEGIN, data);
        IXMLElement root = xmlCompilerHelper.requireChildNamed(data, "locale");

        // at least one langpack is required
        List<IXMLElement> locals = root.getChildrenNamed("langpack");
        if (locals.isEmpty())
        {
            assertionHelper.parseError(root, "<locale> requires a <langpack>");
        }

        // We process each langpack markup
        for (IXMLElement localNode : locals)
        {
            String iso3 = xmlCompilerHelper.requireAttribute(localNode, "iso3");
            String path;

            path = "bin/langpacks/installer/" + iso3 + ".xml";
            URL iso3xmlURL = findIzPackResource(path, "ISO3 file", localNode);

            path = "bin/langpacks/flags/" + iso3 + ".gif";
            URL iso3FlagURL = findIzPackResource(path, "ISO3 flag image", localNode);

            packager.addLangPack(iso3, iso3xmlURL, iso3FlagURL);
        }
        notifyCompilerListener("addLangpacks", CompilerListener.END, data);
    }

    /**
     * Builds the Info class from the XML tree.
     *
     * @param data The XML data. return The Info.
     * @throws Exception Description of the Exception
     */
    protected void addInfo(IXMLElement data) throws Exception
    {
        notifyCompilerListener("addInfo", CompilerListener.BEGIN, data);
        // Initialisation
        IXMLElement root = xmlCompilerHelper.requireChildNamed(data, "info");

        Info info = new Info();
        info.setAppName(xmlCompilerHelper.requireContent(xmlCompilerHelper.requireChildNamed(root, "appname")));
        info.setAppVersion(xmlCompilerHelper.requireContent(xmlCompilerHelper.requireChildNamed(root, "appversion")));
        // We get the installation subpath
        IXMLElement subpath = root.getFirstChildNamed("appsubpath");
        if (subpath != null)
        {
            info.setInstallationSubPath(xmlCompilerHelper.requireContent(subpath));
        }

        // validate and insert app URL
        final IXMLElement URLElem = root.getFirstChildNamed("url");
        if (URLElem != null)
        {
            URL appURL = xmlCompilerHelper.requireURLContent(URLElem);
            info.setAppURL(appURL.toString());
        }

        // We get the authors list
        IXMLElement authors = root.getFirstChildNamed("authors");
        if (authors != null)
        {
            for (IXMLElement authorNode : authors.getChildrenNamed("author"))
            {
                String name = xmlCompilerHelper.requireAttribute(authorNode, "name");
                String email = xmlCompilerHelper.requireAttribute(authorNode, "email");
                info.addAuthor(new Info.Author(name, email));
            }
        }

        // We get the java version required
        IXMLElement javaVersion = root.getFirstChildNamed("javaversion");
        if (javaVersion != null)
        {
            info.setJavaVersion(xmlCompilerHelper.requireContent(javaVersion));
        }

        // Is a JDK required?
        IXMLElement jdkRequired = root.getFirstChildNamed("requiresjdk");
        if (jdkRequired != null)
        {
            info.setJdkRequired("yes".equals(jdkRequired.getContent()));
        }

        // validate and insert (and require if -web kind) web dir
        IXMLElement webDirURL = root.getFirstChildNamed("webdir");
        if (webDirURL != null)
        {
            info.setWebDirURL(xmlCompilerHelper.requireURLContent(webDirURL).toString());
        }
        String kind = compilerData.getKind();
        if (kind != null)
        {
            if (kind.equalsIgnoreCase(CompilerData.WEB) && webDirURL == null)
            {
                assertionHelper.parseError(root, "<webdir> required when \"WEB\" installer requested");
            }
            else if (kind.equalsIgnoreCase(CompilerData.STANDARD) && webDirURL != null)
            {
                // Need a Warning? parseWarn(webDirURL, "Not creating web
                // installer.");
                info.setWebDirURL(null);
            }
        }

        // Pack200 support
        IXMLElement pack200 = root.getFirstChildNamed("pack200");
        info.setPack200Compression(pack200 != null);

        // Privileged execution
        IXMLElement privileged = root.getFirstChildNamed("run-privileged");
        info.setRequirePrivilegedExecution(privileged != null);
        if (privileged != null && privileged.hasAttribute("condition"))
        {
            info.setPrivilegedExecutionConditionID(privileged.getAttribute("condition"));
        }

        // Reboot if necessary
        IXMLElement reboot = root.getFirstChildNamed("rebootaction");
        if (reboot != null)
        {
            String content = reboot.getContent();
            if ("ignore".equalsIgnoreCase(content))
            {
                info.setRebootAction(Info.REBOOT_ACTION_IGNORE);
            }
            else if ("notice".equalsIgnoreCase(content))
            {
                info.setRebootAction(Info.REBOOT_ACTION_NOTICE);
            }
            else if ("ask".equalsIgnoreCase(content))
            {
                info.setRebootAction(Info.REBOOT_ACTION_ASK);
            }
            else if ("always".equalsIgnoreCase(content))
            {
                info.setRebootAction(Info.REBOOT_ACTION_ALWAYS);
            }
            else
            {
                throw new CompilerException("Invalid value ''" + content + "'' of element ''reboot''");
            }

            if (reboot.hasAttribute("condition"))
            {
                info.setRebootActionConditionID(reboot.getAttribute("condition"));
            }
        }

        // Add the uninstaller as a resource if specified
        IXMLElement uninstallInfo = root.getFirstChildNamed("uninstaller");
        if (xmlCompilerHelper.validateYesNoAttribute(uninstallInfo, "write", YES))
        {
            //REFACTOR Change the way uninstaller is created
            mergeManager.addResourceToMerge("com/izforge/izpack/uninstaller/");
            mergeManager.addResourceToMerge("uninstaller-META-INF/");

            if (privileged != null)
            {
                // default behavior for uninstaller elevation: elevate if installer has to be elevated too
                info.setRequirePrivilegedExecutionUninstaller(xmlCompilerHelper.validateYesNoAttribute(privileged,
                        "uninstaller", YES));
            }

            if (uninstallInfo != null)
            {
                String uninstallerName = uninstallInfo.getAttribute("name");
                if (uninstallerName != null && uninstallerName.length() > ".jar".length())
                {
                    info.setUninstallerName(uninstallerName);
                }
                String uninstallerPath = uninstallInfo.getAttribute("path");
                if (uninstallerPath != null)
                {
                    info.setUninstallerPath(uninstallerPath);
                }
                if (uninstallInfo.hasAttribute("condition"))
                {
                    // there's a condition for uninstaller
                    String uninstallerCondition = uninstallInfo.getAttribute("condition");
                    info.setUninstallerCondition(uninstallerCondition);
                }
            }
        }

        // Add the path for the summary log file if specified
        IXMLElement slfPath = root.getFirstChildNamed("summarylogfilepath");
        if (slfPath != null)
        {
            info.setSummaryLogFilePath(xmlCompilerHelper.requireContent(slfPath));
        }

        IXMLElement writeInstallInfo = root.getFirstChildNamed("writeinstallationinformation");
        if (writeInstallInfo != null)
        {
            String writeInstallInfoString = xmlCompilerHelper.requireContent(writeInstallInfo);
            info.setWriteInstallationInformation(validateYesNo(writeInstallInfoString));
        }

        // look for an unpacker class
        String unpackerclass = propertyManager.getProperty("UNPACKER_CLASS");
        info.setUnpackerClassName(unpackerclass);
        packager.setInfo(info);
        notifyCompilerListener("addInfo", CompilerListener.END, data);
    }

    /**
     * Variable declaration is a fragment of the xml file. For example: <p/>
     * <p/>
     * <pre>
     * &lt;p/&gt;
     * &lt;p/&gt;
     * &lt;p/&gt;
     * &lt;p/&gt;
     *        &lt;variables&gt;
     *          &lt;variable name=&quot;nom&quot; value=&quot;value&quot;/&gt;
     *          &lt;variable name=&quot;foo&quot; value=&quot;pippo&quot;/&gt;
     *        &lt;/variables&gt;
     * &lt;p/&gt;
     * &lt;p/&gt;
     * &lt;p/&gt;
     * &lt;p/&gt;
     * </pre>
     * <p/>
     * <p/> variable declared in this can be referred to in parsable files.
     *
     * @param data The XML data.
     * @throws CompilerException Description of the Exception
     */
    protected void addVariables(IXMLElement data) throws CompilerException
    {
        notifyCompilerListener("addVariables", CompilerListener.BEGIN, data);
        // We get the varible list
        IXMLElement root = data.getFirstChildNamed("variables");
        if (root == null)
        {
            return;
        }

        Properties variables = packager.getVariables();

        for (IXMLElement variableNode : root.getChildrenNamed("variable"))
        {
            String name = xmlCompilerHelper.requireAttribute(variableNode, "name");
            String value = xmlCompilerHelper.requireAttribute(variableNode, "value");
            if (variables.contains(name))
            {
                assertionHelper.parseWarn(variableNode, "Variable '" + name + "' being overwritten");
            }
            variables.setProperty(name, value);
        }
        notifyCompilerListener("addVariables", CompilerListener.END, data);
    }

    private int getConfigFileType( String varname, String type )
    throws CompilerException
    {
        int filetype = ConfigFileValue.CONFIGFILE_TYPE_OPTIONS;
        if (type != null)
        {
            if (type.equalsIgnoreCase("options"))
                filetype = ConfigFileValue.CONFIGFILE_TYPE_OPTIONS;
            else if (type.equalsIgnoreCase("xml"))
                filetype = ConfigFileValue.CONFIGFILE_TYPE_XML;
            else if (type.equalsIgnoreCase("ini"))
                filetype = ConfigFileValue.CONFIGFILE_TYPE_INI;
            else assertionHelper.parseError("Error in definition of dynamic variable "+varname+": Unknown entry type "+type);
        }
        return filetype;
    }

    protected void addDynamicVariables(IXMLElement data) throws CompilerException
    {
        notifyCompilerListener("addDynamicVariables", CompilerListener.BEGIN, data);
        // We get the dynamic variable list
        IXMLElement root = data.getFirstChildNamed("dynamicvariables");
        if (root == null) { return; }

        Map<String, List<DynamicVariable>> dynamicvariables = packager.getDynamicVariables();

        Iterator<IXMLElement> iter = root.getChildrenNamed("variable").iterator();
        while (iter.hasNext())
        {
            IXMLElement var = iter.next();
            String name = xmlCompilerHelper.requireAttribute(var, "name");

            DynamicVariable dynamicVariable = new DynamicVariableImpl();
            dynamicVariable.setName(name);

            // Check for plain value
            String value = var.getAttribute("value");
            if (value!=null) {
                dynamicVariable.setValue(new PlainValue(value));
            }
            else {
                IXMLElement valueElement = var.getFirstChildNamed("value");
                if (valueElement != null)
                {
                    value = valueElement.getContent();
                    if (value == null){
                        assertionHelper.parseError("Empty value element for dynamic variable "+name);
                    }
                    dynamicVariable.setValue(new PlainValue(value));
                }
            }
            // Check for environment variable value
            value = var.getAttribute("environment");
            if (value!=null) {
                if (dynamicVariable.getValue()==null) {
                    dynamicVariable.setValue(new EnvironmentValue(value));
                    try { dynamicVariable.validate(); }
                    catch (Exception e)
                    {
                        assertionHelper.parseError("Error in definition of dynamic variable "+name+": "+e.getMessage());
                    }
                }
                else {
                    // unexpected combination of variable attributes
                    assertionHelper.parseError("Ambiguous environment value definition for dynamic variable "+name);
                }
            }
            // Check for registry value
            value = var.getAttribute("regkey");
            if (value!=null) {
                String regroot = var.getAttribute("regroot");
                String regvalue = var.getAttribute("regvalue");
                if (dynamicVariable.getValue()==null) {
                    dynamicVariable.setValue(
                            new RegistryValue(regroot, value, regvalue));
                    try { dynamicVariable.validate(); }
                    catch (Exception e)
                    {
                        assertionHelper.parseError("Error in definition of dynamic variable "+name+": "+e.getMessage());
                    }
                }
                else {
                    // unexpected combination of variable attributes
                    assertionHelper.parseError("Ambiguous registry value definition for dynamic variable "+name);
                }
            }
            // Check for value from plain config file
            value = var.getAttribute("file");
            if (value!=null) {
                String stype = var.getAttribute("type");
                String filesection = var.getAttribute("section");
                String filekey = xmlCompilerHelper.requireAttribute(var, "key");
                if (dynamicVariable.getValue()==null)
                {
                    dynamicVariable.setValue(new PlainConfigFileValue(value,
                            getConfigFileType(name, stype), filesection, filekey));
                    try { dynamicVariable.validate(); }
                    catch (Exception e)
                    {
                        assertionHelper.parseError("Error in definition of dynamic variable "+name+": "+e.getMessage());
                    }
                }
                else
                {
                    // unexpected combination of variable attributes
                    assertionHelper.parseError("Ambiguous file value definition for dynamic variable "+name);
                }
            }
            // Check for value from config file entry in a zip file
            value = var.getAttribute("zipfile");
            if (value!=null) {
                String entryname = xmlCompilerHelper.requireAttribute(var, "entry");
                String stype = var.getAttribute("type");
                String filesection = var.getAttribute("section");
                String filekey = xmlCompilerHelper.requireAttribute(var, "key");
                if (dynamicVariable.getValue()==null)
                {
                    dynamicVariable.setValue(new ZipEntryConfigFileValue(value, entryname,
                            getConfigFileType(name, stype), filesection, filekey));
                    try { dynamicVariable.validate(); }
                    catch (Exception e)
                    {
                        assertionHelper.parseError("Error in definition of dynamic variable "+name+": "+e.getMessage());
                    }
                }
                else
                {
                    // unexpected combination of variable attributes
                    assertionHelper.parseError("Ambiguous file value definition for dynamic variable "+name);
                }
            }
            // Check for value from config file entry in a jar file
            value = var.getAttribute("jarfile");
            if (value!=null) {
                String entryname = xmlCompilerHelper.requireAttribute(var, "entry");
                String stype = var.getAttribute("type");
                String filesection = var.getAttribute("section");
                String filekey = xmlCompilerHelper.requireAttribute(var, "key");
                if (dynamicVariable.getValue()==null)
                {
                    dynamicVariable.setValue(new JarEntryConfigValue(value, entryname,
                            getConfigFileType(name, stype), filesection, filekey));
                    try { dynamicVariable.validate(); }
                    catch (Exception e)
                    {
                        assertionHelper.parseError("Error in definition of dynamic variable "+name+": "+e.getMessage());
                    }
                }
                else
                {
                    // unexpected combination of variable attributes
                    assertionHelper.parseError("Ambiguous file value definition for dynamic variable "+name);
                }
            }
            // Check for result of execution
            value = var.getAttribute("executable");
            if (value!=null) {
                if (dynamicVariable.getValue()==null) {
                    String exectype = var.getAttribute("type");

                    if (value.length() <= 0)
                        assertionHelper.parseError("No command given in definition of dynamic variable "+name);
                    if (exectype.equalsIgnoreCase("process") || exectype == null)
                        dynamicVariable.setValue(
                                new ExecValue(new String[]{value}, false));
                    else if (exectype.equalsIgnoreCase("shell"))
                        dynamicVariable.setValue(
                                new ExecValue(new String[]{value}, true));
                    else
                        assertionHelper.parseError("Bad execution type "+exectype+" given for dynamic variable "+name);
                    try { dynamicVariable.validate(); }
                    catch (Exception e)
                    {
                        assertionHelper.parseError("Error in definition of dynamic variable "+name+": "+e.getMessage());
                    }
                } else {
                    // unexpected combination of variable attributes
                    assertionHelper.parseError("Ambiguous execution output value definition for dynamic variable "+name);
                }
            }

            if (dynamicVariable.getValue()==null) {
                assertionHelper.parseError("No value specified at all for dynamic variable "+name);
            }

            // Check whether dynamic variable has to be evaluated only once during installation
            value = var.getAttribute("checkonce");
            if (value != null) {
                dynamicVariable.setCheckonce(Boolean.valueOf(value));
            }

            // Check whether evaluation failures of the dynamic variable should be ignored
            value = var.getAttribute("ignorefailure");
            if (value != null) {
                dynamicVariable.setIgnoreFailure(Boolean.valueOf(value));
            }

            // Nested regular expression filter
            IXMLElement regexElement = var.getFirstChildNamed("regex");
            if (regexElement != null) {
                String expression = regexElement.getAttribute("regexp");
                String selectexpr = regexElement.getAttribute("select");
                String replaceexpr = regexElement.getAttribute("replace");
                String defaultvalue = regexElement.getAttribute("defaultvalue");
                String scasesensitive = regexElement.getAttribute("casesensitive");
                String sglobal = regexElement.getAttribute("global");
                if (dynamicVariable.getRegularExpression()==null) {
                    dynamicVariable.setRegularExpression(
                            new RegularExpressionFilterImpl( expression,
                                    selectexpr,
                                    replaceexpr,
                                    defaultvalue,
                                    Boolean.valueOf(scasesensitive!=null?scasesensitive:"true"),
                                    Boolean.valueOf(sglobal!=null?sglobal:"false")));
                    try { dynamicVariable.validate(); }
                    catch (Exception e)
                    {
                        assertionHelper.parseError("Error in definition of dynamic variable "+name+": "+e.getMessage());
                    }
                }
                else {
                    assertionHelper.parseError("Ambiguous regular expression filter definition for dynamic variable "+name);
                }
            }

            List<DynamicVariable> dynamicValues = new ArrayList<DynamicVariable>();
            if (dynamicvariables.containsKey(name))
            {
                dynamicValues = dynamicvariables.get(name);
            }
            else
            {
                dynamicvariables.put(name, dynamicValues);
            }

            String conditionid = var.getAttribute("condition");
            dynamicVariable.setConditionid(conditionid);
            if (dynamicValues.remove(dynamicVariable))
            {
                assertionHelper.parseWarn(var, "Dynamic Variable '" + name + "' will be overwritten");
            }
            dynamicValues.add(dynamicVariable);
        }
        notifyCompilerListener("addDynamicVariables", CompilerListener.END, data);
    }

    protected void addDynamicInstallerRequirement(IXMLElement data) throws CompilerException
    {
        notifyCompilerListener("addDynamicInstallerRequirements", CompilerListener.BEGIN, data);
        // We get the dynamic variable list
        IXMLElement root = data.getFirstChildNamed("dynamicinstallerrequirements");
        List<DynamicInstallerRequirementValidator> dynamicReq = packager.getDynamicInstallerRequirements();

        if (root != null)
        {
            Vector<IXMLElement> installerRequirementList = root
                    .getChildrenNamed("installerrequirement");
            for (IXMLElement installerrequirement : installerRequirementList)
            {
                Status severity = Status.valueOf(xmlCompilerHelper.requireAttribute(installerrequirement, "severity"));
                if (severity == null || severity == Status.OK)
                {
                    assertionHelper.parseError(installerrequirement, "invalid value for attribute \"severity\"");
                }

                dynamicReq.add(new DynamicInstallerRequirementValidatorImpl(
                        xmlCompilerHelper.requireAttribute(installerrequirement, "condition"),
                        severity,
                        xmlCompilerHelper.requireAttribute(installerrequirement, "messageid")));
            }
        }

        notifyCompilerListener("addDynamicInstallerRequirements", CompilerListener.END, data);
    }

    /**
     * Parse conditions and add them to the compiler.
     *
     * @param data
     * @throws CompilerException
     */
    protected void addConditions(IXMLElement data) throws CompilerException
    {
        notifyCompilerListener("addConditions", CompilerListener.BEGIN, data);
        // We get the condition list
        IXMLElement root = data.getFirstChildNamed("conditions");
        Map<String, Condition> conditions = packager.getRules();
        if (root != null)
        {
            for (IXMLElement conditionNode : root.getChildrenNamed("condition"))
            {
                Condition condition = rules.instanciateCondition(conditionNode);
                if (condition != null)
                {
                    String conditionid = condition.getId();
                    if (conditions.containsKey(conditionid))
                    {
                        assertionHelper.parseWarn(conditionNode, "Condition with id '" + conditionid
                                + "' will be overwritten");
                    }
                    conditions.put(conditionid, condition);
                }
                else
                {
                    assertionHelper.parseWarn(conditionNode, "Condition couldn't be instantiated.");
                }
            }
        }
        notifyCompilerListener("addConditions", CompilerListener.END, data);
    }

    /**
     * Properties declaration is a fragment of the xml file. For example: <p/>
     * <p/>
     * <pre>
     * &lt;p/&gt;
     * &lt;p/&gt;
     * &lt;p/&gt;
     * &lt;p/&gt;
     *        &lt;properties&gt;
     *          &lt;property name=&quot;app.name&quot; value=&quot;Property Laden Installer&quot;/&gt;
     *          &lt;!-- Ant styles 'location' and 'refid' are not yet supported --&gt;
     *          &lt;property file=&quot;filename-relative-to-install?&quot;/&gt;
     *          &lt;property file=&quot;filename-relative-to-install?&quot; prefix=&quot;prefix&quot;/&gt;
     *          &lt;!-- Ant style 'url' and 'resource' are not yet supported --&gt;
     *          &lt;property environment=&quot;prefix&quot;/&gt;
     *        &lt;/properties&gt;
     * &lt;p/&gt;
     * &lt;p/&gt;
     * &lt;p/&gt;
     * &lt;p/&gt;
     * </pre>
     * <p/>
     * <p/> variable declared in this can be referred to in parsable files.
     *
     * @param data The XML data.
     * @throws CompilerException Description of the Exception
     */
    protected void substituteProperties(IXMLElement data) throws CompilerException
    {
        notifyCompilerListener("substituteProperties", CompilerListener.BEGIN, data);

        IXMLElement root = data.getFirstChildNamed("properties");
        if (root != null)
        {
            // add individual properties
            for (IXMLElement propertyNode : root.getChildrenNamed("property"))
            {
                propertyManager.execute(propertyNode);
            }
        }

        // temporarily remove the 'properties' branch, replace all properties in
        // the remaining DOM, and replace properties branch.
        // TODO: enhance IXMLElement with an "indexOf(IXMLElement)" method
        // and addChild(IXMLElement, int) so returns to the same place.
        if (root != null)
        {
            data.removeChild(root);
        }

        substituteAllProperties(data);
        if (root != null)
        {
            data.addChild(root);
        }

        notifyCompilerListener("substituteProperties", CompilerListener.END, data);
    }

    /**
     * Perform recursive substitution on all properties
     */
    protected void substituteAllProperties(IXMLElement element) throws CompilerException
    {
        Enumeration attributes = element.enumerateAttributeNames();
        while (attributes.hasMoreElements())
        {
            String name = (String) attributes.nextElement();
            try
            {
                String value = variableSubstitutor.substitute(element.getAttribute(name), SubstitutionType.TYPE_AT);
                element.setAttribute(name, value);
            }
            catch (Exception e)
            {
                assertionHelper.parseWarn(element, "Value of attribute \""+name+"\" could not be substituted ("
                        +e.getMessage()+")");
            }
        }

        String content = element.getContent();
        if (content != null)
        {
            try
            {
                element.setContent(variableSubstitutor.substitute(content, SubstitutionType.TYPE_AT));
            }
            catch (Exception e)
            {
                assertionHelper.parseWarn(element, "Embedded content could not be substituted ("
                        +e.getMessage()+")");
            }
        }

        for (int i = 0; i < element.getChildren().size(); i++)
        {
            IXMLElement child = element.getChildren().get(i);
            substituteAllProperties(child);
        }
    }

    /**
     * Returns the IXMLElement representing the installation XML file.
     *
     * @return The XML tree.
     * @throws CompilerException For problems with the installation file
     * @throws IOException       for errors reading the installation file
     */
    protected IXMLElement getXMLTree() throws IOException
    {
        IXMLParser parser = new XMLParser();
        IXMLElement data;
        if (compilerData.getInstallFile() != null)
        {
            File file = new File(compilerData.getInstallFile()).getAbsoluteFile();
            assertionHelper.assertIsNormalReadableFile(file, "Configuration file");
            FileInputStream inputStream = new FileInputStream(compilerData.getInstallFile());
            data = parser.parse(inputStream, file.getAbsolutePath());
            inputStream.close();
            // add izpack built in property
            propertyManager.setProperty("izpack.file", file.toString());
        }
        else if (compilerData.getInstallText() != null)
        {
            data = parser.parse(compilerData.getInstallText());
        }
        else
        {
            throw new CompilerException("Neither install file nor text specified");
        }
        // We check it
        if (!"installation".equalsIgnoreCase(data.getName()))
        {
            assertionHelper.parseError(data, "this is not an IzPack XML installation file");
        }
        if (!CompilerData.VERSION.equalsIgnoreCase(xmlCompilerHelper.requireAttribute(data, "version")))
        {
            assertionHelper.parseError(data, "the file version is different from the compiler version");
        }

        // We finally return the tree
        return data;
    }

    protected OverrideType getOverrideValue(IXMLElement fileElement) throws CompilerException
    {
        String override_val = fileElement.getAttribute("override");
        if (override_val == null)
        {
            return OverrideType.OVERRIDE_UPDATE;
        }

        OverrideType override = OverrideType.getOverrideTypeFromAttribute(override_val);
        if (override == null)
        {
            assertionHelper.parseError(fileElement, "invalid value for attribute \"override\"");
        }

        return override;
    }

    protected String getOverrideRenameToValue(IXMLElement f) throws CompilerException
    {
        String override_val = f.getAttribute("override");
        String overrideRenameTo = f.getAttribute("overrideRenameTo");

        if (overrideRenameTo != null && override_val == null)
        {
            assertionHelper.parseError(f, "Attribute \"overrideRenameTo\" requires attribute \"override\" to be set");
        }

        return overrideRenameTo;
    }

    /**
     * Parses the blockable element value and adds automatically the OS constraint
     * family=windows if not already se in the given constraint list.
     * Throws a parsing warning if the constraint list was implicitely modified.
     *
     * @param blockableElement the blockable XML element to parse
     * @param osList           constraint list to maintain and return
     * @return blockable level
     * @throws CompilerException
     */
    protected Blockable getBlockableValue(IXMLElement blockableElement, List<OsModel> osList) throws CompilerException
    {
        String blockable_val = blockableElement.getAttribute("blockable");
        if (blockable_val == null)
        {
            return Blockable.BLOCKABLE_NONE;
        }
        Blockable blockable = Blockable.getBlockableFromAttribute(blockable_val);
        if (blockable == null)
        {
            assertionHelper.parseError(blockableElement, "invalid value for attribute \"blockable\"");
        }

        if (blockable != Blockable.BLOCKABLE_NONE)
        {
            boolean found = false;
            for (OsModel anOsList : osList)
            {
                if ("windows".equals(anOsList.getFamily()))
                {
                    found = true;
                }
            }

            if (!found)
            {
                // We cannot add this constraint here explicitely, because it
                // the copied files might be multi-platform.
                // Print out a warning to inform the user about this fact.
                //osList.add(new OsModel("windows", null, null, null));
                assertionHelper.parseWarn(blockableElement, "'blockable' will implicitely apply only on Windows target systems");
            }
        }
        return blockable;
    }

    /**
     * Look for a project specified resources, which, if not absolute, are sought relative to the
     * projects basedir. The path should use '/' as the fileSeparator. If the resource is not found,
     * a CompilerException is thrown indicating fault in the parent element.
     *
     * @param path   the relative path (using '/' as separator) to the resource.
     * @param desc   the description of the resource used to report errors
     * @param parent the IXMLElement the resource is specified in, used to report errors
     * @return a URL to the resource.
     */
    private URL findProjectResource(String path, String desc, IXMLElement parent)
            throws CompilerException
    {
        URL url = null;
        File resource = new File(path);
        if (!resource.isAbsolute())
        {
            resource = new File(compilerData.getBasedir(), path);
        }

        if (!resource.exists()) // fatal
        {
            assertionHelper.parseError(parent, desc + " not found: " + resource);
        }

        try
        {
            url = resource.toURL();
        }
        catch (MalformedURLException how)
        {
            assertionHelper.parseError(parent, desc + "(" + resource + ")", how);
        }

        return url;
    }

    private URL findIzPackResource(String path, String desc, IXMLElement parent)
            throws CompilerException
    {
        return findIzPackResource(path, desc, parent, false);
    }

    /**
     * Look for an IzPack resource either in the compiler jar, or within IZPACK_HOME. The path must
     * not be absolute. The path must use '/' as the fileSeparator (it's used to access the jar
     * file). If the resource is not found, take appropriate action base on ignoreWhenNotFound flag.
     *
     * @param path               the relative path (using '/' as separator) to the resource.
     * @param desc               the description of the resource used to report errors
     * @param parent             the IXMLElement the resource is specified in, used to report errors
     * @param ignoreWhenNotFound when false, throws a CompilerException indicating
     *                           fault in the parent element when resource not found.
     * @return a URL to the resource.
     */
    private URL findIzPackResource(String path, String desc, IXMLElement parent, boolean ignoreWhenNotFound)
            throws CompilerException
    {
        URL url = getClass().getResource("/" + path);
        if (url == null)
        {
            File resource = new File(path);

            if (!resource.isAbsolute())
            {
                resource = new File(CompilerData.IZPACK_HOME, path);
            }

            if (resource.exists())
            {
                try
                {
                    url = resource.toURL();
                }
                catch (MalformedURLException how)
                {
                    assertionHelper.parseError(parent, desc + "(" + resource + ")", how);
                }
            }
            else
            {
                if (ignoreWhenNotFound)
                {
                    assertionHelper.parseWarn(parent, desc + " not found: " + resource);
                }
                else
                {
                    assertionHelper.parseError(parent, desc + " not found: " + resource);
                }
            }

        }

        return url;
    }

    protected boolean validateYesNo(String value)
    {
        boolean result;
        if ("yes".equalsIgnoreCase(value))
        {
            result = true;
        }
        else if ("no".equalsIgnoreCase(value))
        {
            result = false;
        }
        else
        {
            Debug.trace("yes/no not found. trying true/false");
            result = Boolean.valueOf(value);
        }
        return result;
    }


    // -------------------------------------------------------------------------
    // ------------- Listener stuff ------------------------- START ------------

    /**
     * This method parses install.xml for defined listeners and put them in the right position. If
     * posible, the listeners will be validated. Listener declaration is a fragmention in
     * install.xml like : <listeners> <listener compiler="PermissionCompilerListener"
     * installer="PermissionInstallerListener"/> </<listeners>
     *
     * @throws Exception Description of the Exception
     */
    public void addCustomListeners() throws Exception
    {
        addCompilerListener(instanciateCompilerListener());
        for (Listener listener : izpackProjectInstaller.getListeners())
        {
            final Stage stage = listener.getStage();
            if (Stage.isInInstaller(stage))
            {
                // If a jar is defined, add it
                if (listener.getJar() != null)
                {
                    mergeManager.addResourceToMerge(listener.getJar());
                }
                else
                {
                    // Merge the package containing the listener class
                    Class aClass = classPathCrawler.searchClassInClassPath(listener.getClassname());
                    if (aClass == null)
                    {
                        System.err.println("Warning : Class " + listener.getClassname() + " was not found");
                        continue;
                    }
                    mergeManager.addResourceToMerge(aClass.getPackage().getName().replaceAll("\\.", "/") + "/");
                }
            }

        }
    }

    /**
     * Load and instanciate compiler listeners defined by the installer file
     *
     * @return instance of the defined compiler listener
     */
    private List<CompilerListener> instanciateCompilerListener()
    {
        ArrayList<CompilerListener> result = new ArrayList<CompilerListener>();
        for (Listener listener : izpackProjectInstaller.getListeners())
        {
            if (Stage.compiler.equals(listener.getStage()))
            {
                listener.getOs();
                Class<? extends CompilerListener> clazz = classPathCrawler.searchClassInClassPath(listener.getClassname());
                if (clazz != null)
                {
                    compilerContainer.addComponent(clazz);
                    result.add(compilerContainer.getComponent(clazz));
                }
            }
        }
        return result;
    }

    /**
     * Add a CompilerListener. A registered CompilerListener will be called at every enhancmend
     * point of compiling.
     *
     * @param compilerListeners CompilerListener which should be added
     */
    private void addCompilerListener(List<CompilerListener> compilerListeners)
    {
        this.compilerListeners.addAll(compilerListeners);
    }

    /**
     * Calls all defined compile listeners notify method with the given data
     *
     * @param callerName name of the calling method as string
     * @param state      CompileListener.BEGIN or END
     * @param data       current install data
     * @throws CompilerException
     */
    private void notifyCompilerListener(String callerName, int state, IXMLElement data)
    {
        for (CompilerListener compilerListener : compilerListeners)
        {
            compilerListener.notify(callerName, state, data, packager);
        }

    }

    /**
     * Calls the reviseAdditionalDataMap method of all registered CompilerListener's.
     *
     * @param fileElement file releated XML node
     * @return a map with the additional attributes
     */
    private Map getAdditionals(IXMLElement fileElement) throws CompilerException
    {
        Map retval = null;
        try
        {
            for (CompilerListener compilerListener : compilerListeners)
            {
                retval = compilerListener.reviseAdditionalDataMap(retval, fileElement);
            }
        }
        catch (CompilerException ce)
        {
            assertionHelper.parseError(fileElement, ce.getMessage());
        }
        return (retval);
    }

    /**
     * A function to merge multiple packsLang-files into a single file for each identifier, e.g. two
     * resource files
     * <p/>
     * <pre>
     *    &lt;res src=&quot;./packsLang01.xml&quot; id=&quot;packsLang.xml&quot;/&gt;
     *    &lt;res src=&quot;./packsLang02.xml&quot; id=&quot;packsLang.xml&quot;/&gt;
     * </pre>
     * <p/>
     * are merged into a single temp-file to act as if the user had defined:
     * <p/>
     * <pre>
     *    &lt;res src=&quot;/tmp/izpp47881.tmp&quot; id=&quot;packsLang.xml&quot;/&gt;
     * </pre>
     *
     * @throws CompilerException
     */
    private void mergePacksLangFiles() throws CompilerException
    {
        // just one packslang file. nothing to do here
        if (packsLangUrlMap.size() <= 0)
        {
            return;
        }

        OutputStream os = null;
        try
        {
            IXMLParser parser = new XMLParser();

            // loop through all packsLang resources, e.g. packsLang.xml_eng, packsLang.xml_deu, ...
            for (String id : packsLangUrlMap.keySet())
            {
                URL mergedPackLangFileURL;

                List<URL> packsLangURLs = packsLangUrlMap.get(id);
                if (packsLangURLs.size() == 0)
                {
                    continue;
                } // should not occure

                if (packsLangURLs.size() == 1)
                {
                    // no need to merge files. just use the first URL
                    mergedPackLangFileURL = packsLangURLs.get(0);
                }
                else
                {
                    IXMLElement mergedPacksLang = null;

                    // loop through all that belong to the given identifier
                    for (URL packslangURL : packsLangURLs)
                    {
                        // parsing xml
                        IXMLElement xml = parser.parse(packslangURL);
                        if (mergedPacksLang == null)
                        {
                            // just keep the first file
                            mergedPacksLang = xml;
                        }
                        else
                        {
                            // append data of all xml-docs into the first document
                            List<IXMLElement> langStrings = xml.getChildrenNamed("str");
                            for (IXMLElement langString : langStrings)
                            {
                                mergedPacksLang.addChild(langString);
                            }
                        }
                    }

                    // writing merged strings to a new file
                    File mergedPackLangFile = File.createTempFile("izpp", null);
                    mergedPackLangFile.deleteOnExit();

                    FileOutputStream outFile = new FileOutputStream(mergedPackLangFile);
                    os = new BufferedOutputStream(outFile);

                    IXMLWriter xmlWriter = new XMLWriter(os);
                    xmlWriter.write(mergedPacksLang);
                    os.close();
                    os = null;

                    // getting the URL to the new merged file
                    mergedPackLangFileURL = mergedPackLangFile.toURL();
                }

                packager.addResource(id, mergedPackLangFileURL);
            }
        }
        catch (Exception e)
        {
            throw new CompilerException("Unable to merge multiple packsLang.xml files: "
                    + e.getMessage(), e);
        }
        finally
        {
            if (null != os)
            {
                try
                {
                    os.close();
                }
                catch (IOException e)
                {
                    // ignore as there is nothing we can realistically do
                    // so lets at least try to close the input stream
                }
            }
        }
    }

    /**
     * @param xmlPanel
     * @param panel
     * @throws CompilerException
     */
    private void addPanelActions(IXMLElement xmlPanel, Panel panel) throws CompilerException
    {
        IXMLElement xmlActions = xmlPanel.getFirstChildNamed(PanelAction.PANEL_ACTIONS_TAG);
        if (xmlActions != null)
        {
            List<IXMLElement> actionList = xmlActions
                    .getChildrenNamed(PanelAction.PANEL_ACTION_TAG);
            if (actionList != null)
            {
                for (IXMLElement action : actionList)
                {
                    String stage = action.getAttribute(PanelAction.PANEL_ACTION_STAGE_TAG);
                    String actionName = action.getAttribute(PanelAction.PANEL_ACTION_CLASSNAME_TAG);
                    if (actionName != null)
                    {
                        List<IXMLElement> params = action.getChildrenNamed("param");
                        PanelActionConfiguration config = new PanelActionConfiguration();

                        for (IXMLElement param : params)
                        {
                            IXMLElement keyElement = param.getFirstChildNamed("key");
                            IXMLElement valueElement = param.getFirstChildNamed("value");
                            if ((keyElement != null) && (valueElement != null))
                            {
                                Debug.trace("Adding configuration property " + keyElement.getContent() + " with value " + valueElement.getContent() + " for action " + actionName);
                                config.addProperty(keyElement.getContent(), valueElement.getContent());
                            }
                        }
                        panel.putPanelActionConfiguration(actionName, config);
                    }
                    try
                    {
                        PanelAction.ActionStage actionStage = PanelAction.ActionStage.valueOf(stage);
                        switch (actionStage)
                        {
                            case preconstruct:
                                panel.addPreConstructionActions(actionName);
                                break;
                            case preactivate:
                                panel.addPreActivationAction(actionName);
                                break;
                            case prevalidate:
                                panel.addPreValidationAction(actionName);
                                break;
                            case postvalidate:
                                panel.addPostValidationAction(actionName);
                                break;
                        }
                    }
                    catch (IllegalArgumentException e)
                    {
                        assertionHelper.parseError(action, "Invalid value [" + stage + "] for attribute : "
                                + PanelAction.PANEL_ACTION_STAGE_TAG);
                    }
                }
            }
            else
            {
                assertionHelper.parseError(xmlActions, "<" + PanelAction.PANEL_ACTIONS_TAG + "> requires a <"
                        + PanelAction.PANEL_ACTION_TAG + ">");
            }
        }
    }

    private List<TargetFileSet> readFileSets(IXMLElement parent) throws CompilerException
    {
        List<TargetFileSet> fslist = new ArrayList<TargetFileSet>();
        for (IXMLElement fileSetNode : parent.getChildrenNamed("fileset"))
        {
            try
            {
                fslist.add(readFileSet(fileSetNode));
            }
            catch (Exception e)
            {
                throw new CompilerException(e.getMessage());
            }
        }
        return fslist;
    }

    private TargetFileSet readFileSet(IXMLElement fileSetNode) throws CompilerException
    {
        TargetFileSet fs = new TargetFileSet();

        fs.setTargetDir(xmlCompilerHelper.requireAttribute(fileSetNode, "targetdir"));
        List<OsModel> osList = OsConstraintHelper.getOsList(fileSetNode); // TODO: unverified
        fs.setOsList(osList);
        fs.setOverride(getOverrideValue(fileSetNode));
        fs.setOverrideRenameTo(getOverrideRenameToValue(fileSetNode));
        fs.setBlockable(getBlockableValue(fileSetNode, osList));
        fs.setAdditionals(getAdditionals(fileSetNode));
        fs.setCondition(fileSetNode.getAttribute("condition"));

        String dir_attr = xmlCompilerHelper.requireAttribute(fileSetNode, "dir");
        try
        {
            if (dir_attr != null) {
                fs.setDir(FileUtil.getAbsoluteFile(dir_attr, compilerData.getBasedir()));
            }

            dir_attr = fileSetNode.getAttribute("file");
            if (dir_attr != null) {
                fs.setFile(FileUtil.getAbsoluteFile(dir_attr, compilerData.getBasedir()));
            } else {
                if (fs.getDir() == null)
                    throw new CompilerException("At least one of both attributes, 'dir' or 'file' required in fileset");
            }
        }
        catch (Exception e)
        {
            throw new CompilerException(e.getMessage());
        }

        String attr = fileSetNode.getAttribute("includes");
        if (attr != null) {
            fs.setIncludes(attr);
        }

        attr = fileSetNode.getAttribute("excludes");
        if (attr != null) {
            fs.setExcludes(attr);
        }

        String boolval = fileSetNode.getAttribute("casesensitive");
        if ( boolval != null )
            fs.setCaseSensitive(Boolean.parseBoolean(boolval));

        boolval = fileSetNode.getAttribute("defaultexcludes");
        if ( boolval != null )
            fs.setDefaultexcludes(Boolean.parseBoolean(boolval));

        boolval = fileSetNode.getAttribute("followsymlinks");
        if ( boolval != null )
            fs.setFollowSymlinks(Boolean.parseBoolean(boolval));

        readAndAddIncludes(fileSetNode, fs);
        readAndAddExcludes(fileSetNode, fs);

        return fs;
    }

    private void readAndAddIncludes(IXMLElement parent, TargetFileSet fileset)
    throws CompilerException {
        Iterator<IXMLElement> iter = parent.getChildrenNamed("include").iterator();
        while (iter.hasNext())
        {
            IXMLElement f = iter.next();
            fileset.createInclude().setName( xmlCompilerHelper.requireAttribute(f, "name") );
        }
    }

    private void readAndAddExcludes(IXMLElement parent, TargetFileSet fileset)
    throws CompilerException {
        Iterator<IXMLElement> iter = parent.getChildrenNamed("exclude").iterator();
        while (iter.hasNext())
        {
            IXMLElement f = iter.next();
            fileset.createExclude().setName( xmlCompilerHelper.requireAttribute(f, "name") );
        }
    }

}<|MERGE_RESOLUTION|>--- conflicted
+++ resolved
@@ -64,14 +64,9 @@
 import com.izforge.izpack.compiler.helper.XmlCompilerHelper;
 import com.izforge.izpack.compiler.listener.CompilerListener;
 import com.izforge.izpack.compiler.packager.IPackager;
-<<<<<<< HEAD
-import com.izforge.izpack.data.*;
-import com.izforge.izpack.data.PanelAction.ActionStage;
-=======
 import com.izforge.izpack.core.data.DynamicInstallerRequirementValidatorImpl;
 import com.izforge.izpack.core.data.DynamicVariableImpl;
 import com.izforge.izpack.core.regex.RegularExpressionFilterImpl;
-import com.izforge.izpack.core.rules.RulesEngineImpl;
 import com.izforge.izpack.core.variable.*;
 import com.izforge.izpack.data.CustomData;
 import com.izforge.izpack.data.ExecutableFile;
@@ -79,7 +74,6 @@
 import com.izforge.izpack.data.PanelAction;
 import com.izforge.izpack.data.ParsableFile;
 import com.izforge.izpack.data.UpdateCheck;
->>>>>>> 53179ca4
 import com.izforge.izpack.merge.MergeManager;
 import com.izforge.izpack.merge.resolve.ClassPathCrawler;
 import com.izforge.izpack.util.Debug;
@@ -257,13 +251,9 @@
 
         if (root != null)
         {
-<<<<<<< HEAD
             List<IXMLElement> installerrequirementsels = root
-=======
-            Vector<IXMLElement> installerRequirementList = root
->>>>>>> 53179ca4
                     .getChildrenNamed("installerrequirement");
-            for (IXMLElement installerrequirement : installerRequirementList)
+            for (IXMLElement installerrequirement : installerrequirementsels)
             {
                 InstallerRequirement basicInstallerCondition = new InstallerRequirement();
                 String condition = installerrequirement.getAttribute("condition");
