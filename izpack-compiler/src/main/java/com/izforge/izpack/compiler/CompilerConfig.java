--- conflicted
+++ resolved
@@ -1291,15 +1291,9 @@
                     panel.setValidator(validator);
                 }
             }
-<<<<<<< HEAD
 //            // adding helps
-            Vector<IXMLElement> helps = panelElement.getChildrenNamed(AutomatedInstallData.HELP_TAG);
-            if (helps != null)
-=======
-            // adding helps
             List<IXMLElement> helps = panelElement.getChildrenNamed(AutomatedInstallData.HELP_TAG);
             if (helps != null) // TODO : remove this condition, getChildrenNamed always return a list
->>>>>>> 36dfaeb1
             {
                 for (IXMLElement help : helps)
                 {
