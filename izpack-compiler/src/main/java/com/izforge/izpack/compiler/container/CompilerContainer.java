package com.izforge.izpack.compiler.container;

import com.izforge.izpack.api.substitutor.VariableSubstitutor;
import com.izforge.izpack.compiler.Compiler;
import com.izforge.izpack.compiler.CompilerConfig;
import com.izforge.izpack.compiler.cli.CliAnalyzer;
import com.izforge.izpack.compiler.container.provider.*;
import com.izforge.izpack.compiler.data.PropertyManager;
import com.izforge.izpack.compiler.helper.AssertionHelper;
import com.izforge.izpack.compiler.helper.CompilerHelper;
import com.izforge.izpack.compiler.helper.CompilerResourceManager;
import com.izforge.izpack.compiler.listener.CmdlinePackagerListener;
import com.izforge.izpack.compiler.packager.IPackager;
import com.izforge.izpack.compiler.packager.impl.Packager;
import com.izforge.izpack.core.container.AbstractContainer;
import com.izforge.izpack.core.container.filler.ResolverContainerFiller;
import com.izforge.izpack.merge.MergeManager;
import com.izforge.izpack.merge.MergeManagerImpl;
import com.izforge.izpack.merge.resolve.ClassPathCrawler;
import com.izforge.izpack.merge.resolve.MergeableResolver;
import com.izforge.izpack.merge.resolve.PathResolver;
import com.izforge.izpack.util.substitutor.VariableSubstitutorImpl;
import org.picocontainer.Characteristics;
import org.picocontainer.PicoBuilder;
import org.picocontainer.injectors.ProviderAdapter;

/**
 * Container for compiler
 *
 * @author Anthonin Bonnefoy
 */
public class CompilerContainer extends AbstractContainer
{

    /**
     * Init component bindings
     */
    public void initBindings()
    {
<<<<<<< HEAD
        pico = new PicoBuilder().withConstructorInjection().withCaching().build();
        pico.addComponent(CompilerContainer.class, this);
        pico.addComponent(CliAnalyzer.class);
        pico.addComponent(CmdlinePackagerListener.class);
        pico.addComponent(Compiler.class);
        pico.addComponent(ClassPathCrawler.class);
        pico.addComponent(MergeableResolver.class);
        pico.addComponent(PathResolver.class);
        pico.addComponent(CompilerConfig.class);
        pico.as(Characteristics.USE_NAMES).addComponent(AssertionHelper.class);
        pico.addComponent(CompilerHelper.class);
        pico.addComponent(PropertyManager.class);
        pico.addComponent(CompilerResourceManager.class);
        pico.addComponent(MergeManager.class, MergeManagerImpl.class);
        pico.addComponent(VariableSubstitutor.class, VariableSubstitutorImpl.class);
        pico.addComponent(IPackager.class, Packager.class);


        pico.addAdapter(new ProviderAdapter(new IzpackProjectProvider()));
        pico.addAdapter(new ProviderAdapter(new XmlCompilerHelperProvider()));
        pico.addAdapter(new ProviderAdapter(new PropertiesProvider()));
        pico.addAdapter(new ProviderAdapter(new JarOutputStreamProvider()));
        pico.addAdapter(new ProviderAdapter(new CompressedOutputStreamProvider()));
        pico.addAdapter(new ProviderAdapter(new PackCompressorProvider()));
=======
        pico = new PicoBuilder().withConstructorInjection().withCaching().build()
                .addComponent(CompilerContainer.class, this)
                .addComponent(CliAnalyzer.class)
                .addComponent(CmdlinePackagerListener.class)
                .addComponent(Compiler.class)
                .addComponent(CompilerConfig.class)
                .as(Characteristics.USE_NAMES).addComponent(AssertionHelper.class)
                .addComponent(CompilerHelper.class)
                .addComponent(PropertyManager.class)
                .addComponent(CompilerResourceManager.class)
                .addComponent(MergeManager.class, MergeManagerImpl.class)
                .addComponent(VariableSubstitutor.class, VariableSubstitutorImpl.class)
                .addComponent(IPackager.class, Packager.class);

        fillContainer(new ResolverContainerFiller());

        pico.addAdapter(new ProviderAdapter(new IzpackProjectProvider()))
                .addAdapter(new ProviderAdapter(new XmlCompilerHelperProvider()))
                .addAdapter(new ProviderAdapter(new PropertiesProvider()))
                .addAdapter(new ProviderAdapter(new JarOutputStreamProvider()))
                .addAdapter(new ProviderAdapter(new CompressedOutputStreamProvider()))
                .addAdapter(new ProviderAdapter(new PackCompressorProvider()));
>>>>>>> 9dce0f6a
    }

    /**
     * Add CompilerDataComponent by processing command line args
     *
     * @param args command line args passed to the main
     */
    public void processCompileDataFromArgs(String[] args)
    {
        pico.addAdapter(new ProviderAdapter(new CompilerDataProvider(args)));
    }

}<|MERGE_RESOLUTION|>--- conflicted
+++ resolved
@@ -16,9 +16,6 @@
 import com.izforge.izpack.core.container.filler.ResolverContainerFiller;
 import com.izforge.izpack.merge.MergeManager;
 import com.izforge.izpack.merge.MergeManagerImpl;
-import com.izforge.izpack.merge.resolve.ClassPathCrawler;
-import com.izforge.izpack.merge.resolve.MergeableResolver;
-import com.izforge.izpack.merge.resolve.PathResolver;
 import com.izforge.izpack.util.substitutor.VariableSubstitutorImpl;
 import org.picocontainer.Characteristics;
 import org.picocontainer.PicoBuilder;
@@ -37,32 +34,6 @@
      */
     public void initBindings()
     {
-<<<<<<< HEAD
-        pico = new PicoBuilder().withConstructorInjection().withCaching().build();
-        pico.addComponent(CompilerContainer.class, this);
-        pico.addComponent(CliAnalyzer.class);
-        pico.addComponent(CmdlinePackagerListener.class);
-        pico.addComponent(Compiler.class);
-        pico.addComponent(ClassPathCrawler.class);
-        pico.addComponent(MergeableResolver.class);
-        pico.addComponent(PathResolver.class);
-        pico.addComponent(CompilerConfig.class);
-        pico.as(Characteristics.USE_NAMES).addComponent(AssertionHelper.class);
-        pico.addComponent(CompilerHelper.class);
-        pico.addComponent(PropertyManager.class);
-        pico.addComponent(CompilerResourceManager.class);
-        pico.addComponent(MergeManager.class, MergeManagerImpl.class);
-        pico.addComponent(VariableSubstitutor.class, VariableSubstitutorImpl.class);
-        pico.addComponent(IPackager.class, Packager.class);
-
-
-        pico.addAdapter(new ProviderAdapter(new IzpackProjectProvider()));
-        pico.addAdapter(new ProviderAdapter(new XmlCompilerHelperProvider()));
-        pico.addAdapter(new ProviderAdapter(new PropertiesProvider()));
-        pico.addAdapter(new ProviderAdapter(new JarOutputStreamProvider()));
-        pico.addAdapter(new ProviderAdapter(new CompressedOutputStreamProvider()));
-        pico.addAdapter(new ProviderAdapter(new PackCompressorProvider()));
-=======
         pico = new PicoBuilder().withConstructorInjection().withCaching().build()
                 .addComponent(CompilerContainer.class, this)
                 .addComponent(CliAnalyzer.class)
@@ -85,7 +56,6 @@
                 .addAdapter(new ProviderAdapter(new JarOutputStreamProvider()))
                 .addAdapter(new ProviderAdapter(new CompressedOutputStreamProvider()))
                 .addAdapter(new ProviderAdapter(new PackCompressorProvider()));
->>>>>>> 9dce0f6a
     }
 
     /**
