--- conflicted
+++ resolved
@@ -37,10 +37,7 @@
 import com.izforge.izpack.data.ParsableFile;
 import com.izforge.izpack.data.UpdateCheck;
 import com.izforge.izpack.merge.MergeManager;
-<<<<<<< HEAD
-=======
 import com.izforge.izpack.merge.resolve.MergeableResolver;
->>>>>>> 9dce0f6a
 import com.izforge.izpack.merge.resolve.PathResolver;
 import com.izforge.izpack.util.FileUtil;
 import com.izforge.izpack.util.IoHelper;
@@ -84,15 +81,9 @@
      * @throws com.izforge.izpack.api.exception.CompilerException
      *
      */
-<<<<<<< HEAD
-    public Packager(Properties properties, CompilerData compilerData, CompilerContainer compilerContainer, PackagerListener listener, JarOutputStream jarOutputStream, PackCompressor packCompressor, OutputStream outputStream, MergeManager mergeManager, PathResolver pathResolver, IzpackProjectInstaller izpackInstallModel) throws CompilerException
-    {
-        super(properties, compilerContainer, listener, mergeManager, pathResolver, izpackInstallModel);
-=======
     public Packager(Properties properties, CompilerData compilerData, CompilerContainer compilerContainer, PackagerListener listener, JarOutputStream jarOutputStream, PackCompressor packCompressor, OutputStream outputStream, MergeManager mergeManager, PathResolver pathResolver, IzpackProjectInstaller izpackInstallModel, MergeableResolver mergeableResolver) throws CompilerException
     {
         super(properties, compilerContainer, listener, mergeManager, pathResolver, izpackInstallModel, mergeableResolver);
->>>>>>> 9dce0f6a
         this.compilerData = compilerData;
         this.primaryJarStream = jarOutputStream;
         this.compressor = packCompressor;
