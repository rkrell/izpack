--- conflicted
+++ resolved
@@ -124,15 +124,7 @@
         for (PackInfo packInfo : packs)
         {
             Pack pack = packInfo.getPack();
-<<<<<<< HEAD
-            pack.setSize(0);
-=======
             pack.setFileSize(0);
-            if ((pack.getLangPackId() == null) || (pack.getLangPackId().length() == 0))
-            {
-                pack.setLangPackId(pack.getName()); // TODO - see IZPACK-799
-            }
->>>>>>> ab687645
 
             // create a pack specific jar if required
             // REFACTOR : Repare web installer
@@ -211,7 +203,7 @@
                         }
                     }
 
-                    storedFiles.put(file, new Object[]{pack.getName(), pos});
+                    storedFiles.put(file, new Object[]{pack.getName(), pos}); // TODO - see IZPACK-799
                 }
 
                 // even if not written, it counts towards pack size
