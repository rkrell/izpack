--- conflicted
+++ resolved
@@ -1,10 +1,6 @@
 <?xml version="1.0" encoding="UTF-8"?>
-<<<<<<< HEAD
-<izpack:installation version="5.0" xmlns:izpack="http://izpack.org/schema/installation"
-=======
 <izpack:installation version="5.0"
                      xmlns:izpack="http://izpack.org/schema/installation"
->>>>>>> a8381004
                      xmlns:xsi="http://www.w3.org/2001/XMLSchema-instance"
                      xsi:schemaLocation="http://izpack.org/schema/installation http://izpack.org/schema/5.0/izpack-installation-5.0.xsd">
 
