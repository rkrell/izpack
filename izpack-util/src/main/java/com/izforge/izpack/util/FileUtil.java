/*
 * IzPack - Copyright 2001-2008 Julien Ponge, All Rights Reserved.
 *
 * http://izpack.org/
 * http://izpack.codehaus.org/
 *
 * Copyright 2005 Marc Eppelmann
 *
 * Licensed under the Apache License, Version 2.0 (the "License");
 * you may not use this file except in compliance with the License.
 * You may obtain a copy of the License at
 *
 *     http://www.apache.org/licenses/LICENSE-2.0
 *
 * Unless required by applicable law or agreed to in writing, software
 * distributed under the License is distributed on an "AS IS" BASIS,
 * WITHOUT WARRANTIES OR CONDITIONS OF ANY KIND, either express or implied.
 * See the License for the specific language governing permissions and
 * limitations under the License.
 */

package com.izforge.izpack.util;

import java.io.*;
import java.net.URL;
<<<<<<< HEAD
import java.util.ArrayList;
import java.util.List;
=======
import java.util.*;
>>>>>>> 53179ca4


/**
 * Provides general global file utility methods
 *
 * @author marc.eppelmann
 */
public class FileUtil
{
    //~ Constructors ***********************************************************************

    /**
     * Creates a new FileUtil object.
     */
    public FileUtil()
    {
    }

    //~ Methods ****************************************************************************

    /**
     * Gets the content from a File as StringArray List.
     *
     * @param fileName A file to read from.
     * @return List of individual line of the specified file. List may be empty but not
     *         null.
     * @throws IOException
     */
    public static List<String> getFileContent(String fileName)
            throws IOException
    {
        List<String> result = new ArrayList<String>();

        File aFile = new File(fileName);

        if (!aFile.isFile())
        {
            //throw new IOException( fileName + " is not a regular File" );
            return result; // None
        }

        BufferedReader reader = null;

        try
        {
            reader = new BufferedReader(new FileReader(aFile));
        }
        catch (FileNotFoundException e)
        {
            // TODO handle Exception
            e.printStackTrace();

            return result;
        }

        String aLine = null;

        while ((aLine = reader.readLine()) != null)
        {
            result.add(aLine + "\n");
        }

        reader.close();

        return result;
    }

    /**
     * Searches case sensitively, and returns true if the given SearchString occurs in the
     * first File with the given Filename.
     *
     * @param aFileName     A files name
     * @param aSearchString the string search for
     * @return true if found in the file otherwise false
     */
    public static boolean fileContains(String aFileName, String aSearchString)
    {
        return (fileContains(aFileName, aSearchString, false));
    }

    /**
     * Tests if the given File contains the given Search String
     *
     * @param aFileName             A files name
     * @param aSearchString         the String to search for
     * @param caseInSensitiveSearch If false the Search is casesensitive
     * @return true if found in the file otherwise false
     */
    public static boolean fileContains(String aFileName, String aSearchString,
                                       boolean caseInSensitiveSearch)
    {
        boolean result = false;

        String searchString = caseInSensitiveSearch
                ? aSearchString.toLowerCase() : aSearchString;

        List<String> fileContent = new ArrayList<String>();

        try
        {
            fileContent = getFileContent(aFileName);
        }
        catch (IOException e)
        {
            // TODO handle Exception
            e.printStackTrace();
        }

        for (String currentline : fileContent)
        {
            if (caseInSensitiveSearch)
            {
                currentline = currentline.toLowerCase();
            }

            if (currentline.contains(searchString))
            {
                result = true;

                break;
            }
        }

        return result;
    }

    /**
     * Gets file date and time.
     *
     * @param url The URL of the file for which date and time will be returned.
     * @return Returns long value which is the date and time of the file. If any error
     *         occures returns -1 (=no file date and time available).
     */
    public static long getFileDateTime(URL url)
    {
        if (url == null)
        {
            return -1;
        }

        String fileName = url.getFile();
        if (fileName.charAt(0) == '/' || fileName.charAt(0) == '\\')
        {
            fileName = fileName.substring(1, fileName.length());
        }

        try
        {
            File file = new File(fileName);
            // File name must be a file or a directory.
            if (!file.isDirectory() && !file.isFile())
            {
                return -1;
            }

            return file.lastModified();
        }
        catch (java.lang.Exception e)
        {   // Trap all Exception based exceptions and return -1.
            return -1;
        }
    }

    public static String[] getFileNames(String dirPath) throws Exception
    {
        return getFileNames(dirPath, null);
    }

    public static String[] getFileNames(String dirPath, FilenameFilter fileNameFilter) throws Exception
    {
        String fileNames[] = null;
        File dir = new File(dirPath);
        if (dir.isDirectory())
        {
            if (fileNameFilter != null)
            {
                fileNames = dir.list(fileNameFilter);
            }
            else
            {
                fileNames = dir.list();
            }
        }
        return fileNames;
    }

    /**
     * Gets an absolute file from a filename. In difference to File.isAbsolute()
     * this method bases relative file names on a given base directory.
     * @param filename The filename to build an absolute file from
     * @param basedir The base directory for a relative filename
     * @return The absolute file according to the described algorithm
     */
    public static File getAbsoluteFile(String filename, String basedir) {
        if (filename == null)
            return null;
        File file = new File(filename);
        if (file.isAbsolute()) {
            return file;
        } else {
          return new File(basedir, file.getPath());
        }
    }

    /**
     * Test main
     *
     * @param args
     */
    public static void main(String[] args)
    {
    }
}<|MERGE_RESOLUTION|>--- conflicted
+++ resolved
@@ -23,12 +23,8 @@
 
 import java.io.*;
 import java.net.URL;
-<<<<<<< HEAD
-import java.util.ArrayList;
+import java.util.*;
 import java.util.List;
-=======
-import java.util.*;
->>>>>>> 53179ca4
 
 
 /**
