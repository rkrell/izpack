package com.izforge.izpack.installer.provider;

import com.izforge.izpack.bootstrap.IPanelComponent;
import com.izforge.izpack.bootstrap.PanelComponent;
import com.izforge.izpack.gui.IconsDatabase;
import com.izforge.izpack.installer.base.GUIInstaller;
import com.izforge.izpack.installer.base.InstallerFrame;
import com.izforge.izpack.installer.data.InstallData;
<<<<<<< HEAD
import com.izforge.izpack.installer.data.UninstallDataWriter;
=======
import com.izforge.izpack.panels.PanelManager;
>>>>>>> d40ab6bb
import com.izforge.izpack.rules.RulesEngine;
import com.izforge.izpack.util.VariableSubstitutor;
import com.izforge.izpack.util.VariableSubstitutorImpl;
import org.picocontainer.injectors.Provider;

/**
 * Provide installer frame instance
 */
public class InstallerFrameProvider implements Provider {
<<<<<<< HEAD
    public InstallerFrame provide(InstallData installdata, RulesEngine rules, IconsDatabase icons, IPanelComponent iPanelComponent, UninstallDataWriter uninstallDataWriter) throws Exception {
        InstallerFrame installerFrame = new InstallerFrame(getTitle(installdata), installdata, rules, icons,iPanelComponent, uninstallDataWriter);
=======
    public InstallerFrame provide(InstallData installdata, RulesEngine rules, IconsDatabase icons, PanelManager panelManager) throws Exception {
        InstallerFrame installerFrame = new InstallerFrame(getTitle(installdata), installdata, rules, icons,panelManager);
>>>>>>> d40ab6bb
        installerFrame.init();
        return installerFrame;
    }

    private String getTitle(InstallData installData) {
        // Use a alternate message if defined.
        final String key = "installer.reversetitle";
        String message = installData.getLangpack().getString(key);
        // message equal to key -> no message defined.
        if (message.indexOf(key) > -1) {
            return installData.getLangpack().getString("installer.title")
                    + installData.getInfo().getAppName();
        } else { // Attention! The alternate message has to contain the whole message including
            // $APP_NAME and may be $APP_VER.
            VariableSubstitutor vs = new VariableSubstitutorImpl(installData.getVariables());
            return vs.substitute(message, null);
        }
    }
}<|MERGE_RESOLUTION|>--- conflicted
+++ resolved
@@ -6,11 +6,8 @@
 import com.izforge.izpack.installer.base.GUIInstaller;
 import com.izforge.izpack.installer.base.InstallerFrame;
 import com.izforge.izpack.installer.data.InstallData;
-<<<<<<< HEAD
 import com.izforge.izpack.installer.data.UninstallDataWriter;
-=======
 import com.izforge.izpack.panels.PanelManager;
->>>>>>> d40ab6bb
 import com.izforge.izpack.rules.RulesEngine;
 import com.izforge.izpack.util.VariableSubstitutor;
 import com.izforge.izpack.util.VariableSubstitutorImpl;
@@ -20,13 +17,8 @@
  * Provide installer frame instance
  */
 public class InstallerFrameProvider implements Provider {
-<<<<<<< HEAD
-    public InstallerFrame provide(InstallData installdata, RulesEngine rules, IconsDatabase icons, IPanelComponent iPanelComponent, UninstallDataWriter uninstallDataWriter) throws Exception {
-        InstallerFrame installerFrame = new InstallerFrame(getTitle(installdata), installdata, rules, icons,iPanelComponent, uninstallDataWriter);
-=======
-    public InstallerFrame provide(InstallData installdata, RulesEngine rules, IconsDatabase icons, PanelManager panelManager) throws Exception {
-        InstallerFrame installerFrame = new InstallerFrame(getTitle(installdata), installdata, rules, icons,panelManager);
->>>>>>> d40ab6bb
+    public InstallerFrame provide(InstallData installdata, RulesEngine rules, IconsDatabase icons, PanelManager panelManager, UninstallDataWriter uninstallDataWriter) throws Exception {
+        InstallerFrame installerFrame = new InstallerFrame(getTitle(installdata), installdata, rules, icons,panelManager, uninstallDataWriter);
         installerFrame.init();
         return installerFrame;
     }
