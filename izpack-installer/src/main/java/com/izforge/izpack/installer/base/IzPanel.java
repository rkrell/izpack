--- conflicted
+++ resolved
@@ -41,10 +41,7 @@
 import java.awt.*;
 import java.net.URL;
 import java.util.ArrayList;
-<<<<<<< HEAD
-=======
 import java.util.Map;
->>>>>>> 36dfaeb1
 
 /**
  * Defines the base class for the IzPack panels. Any panel should be a subclass of it and should
@@ -1150,26 +1147,8 @@
         return string_to_parse;
     }
 
-<<<<<<< HEAD
-=======
     private Map<String, String> helps = null;
-
     public void setHelps(Map<String, String> helps)
-    {
-        this.helps = helps;
-    }
-
-    public String getHelpUrl(String isoCode)
-    {
-        String url = null;
-        if (this.helps != null)
-        {
-            url = helps.get(isoCode);
-        }
-        return url;
-    }
-
->>>>>>> 36dfaeb1
     /**
      * Indicates wether the panel can display help. The installer will hide Help button if current
      * panel does not support help functions. Default behaviour is to return <code>false</code>.
