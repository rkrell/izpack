/*
 * $Id$
 * IzPack - Copyright 2001-2008 Julien Ponge, All Rights Reserved.
 *
 * http://izpack.org/
 * http://izpack.codehaus.org/
 *
 * Copyright 2002 Jan Blok
 *
 * Licensed under the Apache License, Version 2.0 (the "License");
 * you may not use this file except in compliance with the License.
 * You may obtain a copy of the License at
 *
 *     http://www.apache.org/licenses/LICENSE-2.0
 *
 * Unless required by applicable law or agreed to in writing, software
 * distributed under the License is distributed on an "AS IS" BASIS,
 * WITHOUT WARRANTIES OR CONDITIONS OF ANY KIND, either express or implied.
 * See the License for the specific language governing permissions and
 * limitations under the License.
 */

package com.izforge.izpack.installer.base;

import com.izforge.izpack.api.adaptator.IXMLElement;
import com.izforge.izpack.api.adaptator.IXMLWriter;
import com.izforge.izpack.api.adaptator.impl.XMLWriter;
import com.izforge.izpack.api.data.Info;
import com.izforge.izpack.api.data.LocaleDatabase;
import com.izforge.izpack.api.data.ResourceManager;
import com.izforge.izpack.api.exception.ResourceNotFoundException;
import com.izforge.izpack.api.rules.RulesEngine;
import com.izforge.izpack.api.substitutor.VariableSubstitutor;
import com.izforge.izpack.gui.ButtonFactory;
import com.izforge.izpack.gui.EtchedLineBorder;
import com.izforge.izpack.gui.IconsDatabase;
import com.izforge.izpack.gui.log.Log;
import com.izforge.izpack.installer.data.GUIInstallData;
import com.izforge.izpack.installer.data.UninstallData;
import com.izforge.izpack.installer.data.UninstallDataWriter;
import com.izforge.izpack.installer.debugger.Debugger;
import com.izforge.izpack.installer.manager.PanelManager;
import com.izforge.izpack.installer.unpacker.IUnpacker;
import com.izforge.izpack.installer.unpacker.Unpacker;
import com.izforge.izpack.util.AbstractUIProgressHandler;
import com.izforge.izpack.util.Debug;
import com.izforge.izpack.util.Housekeeper;
import com.izforge.izpack.util.substitutor.VariableSubstitutorImpl;

import javax.swing.*;
import javax.swing.border.TitledBorder;
import javax.swing.text.JTextComponent;
import java.awt.*;
import java.awt.event.*;
import java.io.File;
import java.io.IOException;
import java.io.InputStream;
import java.io.OutputStream;
import java.util.ArrayList;
import java.util.Iterator;
import java.util.List;

import static com.izforge.izpack.api.GuiId.*;

/**
 * The IzPack installer frame.
 *
 * @author Julien Ponge created October 27, 2002
 * @author Fabrice Mirabile added fix for alert window on cross button, July 06 2005
 * @author Dennis Reil, added RulesEngine November 10 2006, several changes in January 2007
 */
public class InstallerFrame extends JFrame
{

    private static final long serialVersionUID = 3257852069162727473L;

    /**
     * VM version to use version dependent methods calls
     */
    private static final float JAVA_SPECIFICATION_VERSION = Float.parseFloat(System
            .getProperty("java.specification.version"));

    private static final String ICON_RESOURCE = "Installer.image";

    /**
     * Name of the variable where to find an extension to the resource name of the icon resource
     */
    private static final String ICON_RESOURCE_EXT_VARIABLE_NAME = "installerimage.ext";

    /**
     * Heading icon resource name.
     */
    private static final String HEADING_ICON_RESOURCE = "Heading.image";

    /**
     * The language pack.
     */
    public LocaleDatabase langpack;

    /**
     * The installation data.
     */
    protected GUIInstallData installdata;

    /**
     * The icons database.
     */
    public IconsDatabase icons;

    /**
     * The panels container.
     */
    protected JPanel panelsContainer;

    /**
     * The frame content pane.
     */
    protected JPanel contentPane;

    /**
     * The help button.
     */
    protected JButton helpButton = null;

    /**
     * The previous button.
     */
    protected JButton prevButton;

    /**
     * The next button.
     */
    protected JButton nextButton;

    /**
     * The quit button.
     */
    protected JButton quitButton;


    /**
     * Registered GUICreationListener.
     */
    protected ArrayList<GUIListener> guiListener;

    /**
     * Heading major text.
     */
    protected JLabel[] headingLabels;

    /**
     * Panel which contains the heading text and/or icon
     */
    protected JPanel headingPanel;

    /**
     * The heading counter component.
     */
    protected JComponent headingCounterComponent;

    /**
     * Image
     */
    private JLabel iconLabel;

    /**
     * Count for discarded interrupt trials.
     */
    private int interruptCount = 1;

    /**
     * Maximum of discarded interrupt trials.
     */
    private static final int MAX_INTERRUPT = 3;

    /**
     * conditions
     */
    protected RulesEngine rules;


    private VariableSubstitutor substitutor;

    private Debugger debugger;

    // If a heading image is defined should it be displayed on the left
    private boolean imageLeft = false;

    /**
     * Panel manager
     */
    private PanelManager panelManager;

    /**
     * The resource manager
     */
    private ResourceManager resourceManager;

    /**
     * Manager for writing uninstall data
     */
    private UninstallDataWriter uninstallDataWriter;
    private VariableSubstitutor variableSubstitutor;
    private UninstallData uninstallData;

    /**
     * The constructor (normal mode).
     *
     * @param variableSubstitutor
     * @param uninstallData
     * @param title               The window title.
     * @param installdata         The installation data.
     * @throws Exception Description of the Exception
     */
<<<<<<< HEAD
    public InstallerFrame(String title, GUIInstallData installdata, RulesEngine rules, IconsDatabase icons, PanelManager panelManager, UninstallDataWriter uninstallDataWriter, ResourceManager resourceManager, VariableSubstitutor variableSubstitutor)
            throws Exception
    {
=======
    public InstallerFrame(String title, GUIInstallData installdata, RulesEngine rules, IconsDatabase icons, PanelManager panelManager, UninstallDataWriter uninstallDataWriter, ResourceManager resourceManager, VariableSubstitutor variableSubstitutor, UninstallData uninstallData)
            throws Exception {
>>>>>>> 0a12864d
        super(title);
        substitutor = variableSubstitutor;
        guiListener = new ArrayList<GUIListener>();
        this.installdata = installdata;
        this.langpack = installdata.getLangpack();
        this.rules = rules;
        this.icons = icons;
        this.resourceManager = resourceManager;
        this.uninstallDataWriter = uninstallDataWriter;
        this.panelManager = panelManager;
        // Sets the window events handler
        addWindowListener(new WindowHandler());
        setDefaultCloseOperation(DO_NOTHING_ON_CLOSE);
        this.variableSubstitutor = new VariableSubstitutorImpl(this.installdata.getVariables());
    }

    public void sizeFrame()
    {
        pack();
        setSize(installdata.guiPrefs.width, installdata.guiPrefs.height);
        setPreferredSize(new Dimension(installdata.guiPrefs.width, installdata.guiPrefs.height));
        setResizable(installdata.guiPrefs.resizable);
        centerFrame(this);
    }

    /**
     * Search and construct all necessary panels, prepare and size the frame.
     *
     * @return The frame for fluent interface
     * @throws ClassNotFoundException
     */
    public InstallerFrame loadPanels() throws ClassNotFoundException
    {
        panelManager.loadPanelsInContainer();
        panelManager.instanciatePanels();
        buildGUI();
        sizeFrame();
        return this;
    }

    public void enableFrame()
    {
        // We show the frame
        showFrame();
        switchPanel(0);
    }

    public Debugger getDebugger()
    {
        return this.debugger;
    }

    /**
     * Builds the GUI.
     */
    private void buildGUI()
    {
        this.setDefaultCloseOperation(WindowConstants.DO_NOTHING_ON_CLOSE); // patch 06/07/2005,
        // Fabrice Mirabile
        // Sets the frame icon
        try
        {
            ImageIcon jframeIcon = ResourceManager.getInstance().getImageIconResource("JFrameIcon");
            if (jframeIcon == null)
            {
                jframeIcon = icons.getImageIcon("JFrameIcon");
            }
            setIconImage(jframeIcon.getImage());
        }
        catch (Exception ignored)
        {
            // ignore
        }
        // Prepares the glass pane to block the gui interaction when needed
        JPanel glassPane = (JPanel) getGlassPane();
        glassPane.addMouseListener(new MouseAdapter()
        {/* Nothing todo */
        });
        glassPane.addMouseMotionListener(new MouseMotionAdapter()
        {/* Nothing todo */
        });
        glassPane.addKeyListener(new KeyAdapter()
        {/* Nothing todo */
        });
        glassPane.addFocusListener(new FocusAdapter()
        {/* Nothing todo */
        });

        // We set the layout & prepare the constraint object
        contentPane = (JPanel) getContentPane();
        contentPane.setLayout(new BorderLayout()); // layout);

        // We add the panels container
        panelsContainer = new JPanel();
        panelsContainer.setBorder(BorderFactory.createEmptyBorder(10, 10, 0, 10));
        panelsContainer.setLayout(new GridLayout(1, 1));
        contentPane.add(panelsContainer, BorderLayout.CENTER);

        // We put the first panel
        installdata.setCurPanelNumber(0);
        IzPanel panel_0 = (IzPanel) installdata.getPanels().get(0);
        panelsContainer.add(panel_0);

        // We add the navigation buttons & labels

        NavigationHandler navHandler = new NavigationHandler();

        JPanel navPanel = new JPanel();
        navPanel.setLayout(new BoxLayout(navPanel, BoxLayout.X_AXIS));
        navPanel.setBorder(BorderFactory.createCompoundBorder(BorderFactory.createEmptyBorder(8, 8,
                8, 8), BorderFactory.createTitledBorder(new EtchedLineBorder(), langpack
                .getString("installer.madewith")
                + " ", TitledBorder.DEFAULT_JUSTIFICATION, TitledBorder.DEFAULT_POSITION, new Font(
                "Dialog", Font.PLAIN, 10))));

        // Add help Button to the navigation panel
        this.helpButton = ButtonFactory.createButton(langpack.getString("installer.help"), icons
                .getImageIcon("help"), installdata.buttonsHColor);
        navPanel.add(this.helpButton);
        this.helpButton.setName(BUTTON_HELP.id);
        this.helpButton.addActionListener(new HelpHandler());

        navPanel.add(Box.createHorizontalGlue());

        prevButton = ButtonFactory.createButton(langpack.getString("installer.prev"), icons
                .getImageIcon("stepback"), installdata.buttonsHColor);
        navPanel.add(prevButton);
        prevButton.addActionListener(navHandler);
        prevButton.setName(BUTTON_PREV.id);

        navPanel.add(Box.createRigidArea(new Dimension(5, 0)));

        nextButton = ButtonFactory.createButton(langpack.getString("installer.next"), icons
                .getImageIcon("stepforward"), installdata.buttonsHColor);
        navPanel.add(nextButton);
        nextButton.setName(BUTTON_NEXT.id);
        nextButton.addActionListener(navHandler);

        navPanel.add(Box.createRigidArea(new Dimension(5, 0)));

        quitButton = ButtonFactory.createButton(langpack.getString("installer.quit"), icons
                .getImageIcon("stop"), installdata.buttonsHColor);
        navPanel.add(quitButton);
        quitButton.setName(BUTTON_QUIT.id);
        quitButton.addActionListener(navHandler);
        contentPane.add(navPanel, BorderLayout.SOUTH);

        // always initialize debugger
        debugger = new Debugger(installdata, icons, rules);
        // this needed to fully initialize the debugger.
        JPanel debugpanel = debugger.getDebugPanel();

        // create a debug panel if TRACE is enabled
        if (Debug.isTRACE())
        {
            if (installdata.guiPrefs.modifier.containsKey("showDebugWindow")
                    && Boolean.valueOf(installdata.guiPrefs.modifier.get("showDebugWindow")))
            {
                JFrame debugframe = new JFrame("Debug information");
                debugframe.setContentPane(debugpanel);
                debugframe.setSize(new Dimension(400, 400));
                debugframe.setVisible(true);
            }
            else
            {
                debugpanel.setPreferredSize(new Dimension(200, 400));
                contentPane.add(debugpanel, BorderLayout.EAST);
            }
        }

        try
        {
            ImageIcon icon = loadIcon(ICON_RESOURCE, 0, true);
            if (icon != null)
            {
                JPanel imgPanel = new JPanel();
                imgPanel.setLayout(new BorderLayout());
                imgPanel.setBorder(BorderFactory.createEmptyBorder(10, 10, 0, 0));
                iconLabel = new JLabel(icon);
                iconLabel.setBorder(BorderFactory.createLoweredBevelBorder());
                imgPanel.add(iconLabel, BorderLayout.NORTH);
                contentPane.add(imgPanel, BorderLayout.WEST);
            }
        }
        catch (Exception e)
        {
            // ignore
        }

        loadAndShowImage(0);
        getRootPane().setDefaultButton(nextButton);
        callGUIListener(GUIListener.GUI_BUILDED, navPanel);
        createHeading(navPanel);
    }

    private void callGUIListener(int what)
    {
        callGUIListener(what, null);
    }

    private void callGUIListener(int what, Object param)
    {
        Iterator<GUIListener> iter = guiListener.iterator();
        while (iter.hasNext())
        {
            (iter.next()).guiActionPerformed(what, param);
        }
    }

    /**
     * Loads icon for given panel.
     *
     * @param resPrefix   resources prefix.
     * @param PanelNo     panel id.
     * @param tryBaseIcon should try to fallback to base icon?
     * @return icon image
     * @throws ResourceNotFoundException
     * @throws IOException
     */
    private ImageIcon loadIcon(String resPrefix, int PanelNo, boolean tryBaseIcon)
            throws ResourceNotFoundException, IOException
    {
        ImageIcon icon;
        String iconext = this.getIconResourceNameExtension();
        if (tryBaseIcon)
        {
            try
            {
                icon = resourceManager.getImageIconResource(resPrefix);
            }
            catch (Exception e) // This is not that clean ...
            {
                icon = resourceManager.getImageIconResource(resPrefix + "." + PanelNo + iconext);
            }
        }
        else
        {
            icon = resourceManager.getImageIconResource(resPrefix + "." + PanelNo + iconext);
        }
        return (icon);
    }

    /**
     * Loads icon for given panel id.
     *
     * @param resPrefix   resource prefix.
     * @param panelid     panel id.
     * @param tryBaseIcon should try to load base icon?
     * @return image icon
     * @throws ResourceNotFoundException
     * @throws IOException
     */
    private ImageIcon loadIcon(String resPrefix, String panelid, boolean tryBaseIcon)
            throws ResourceNotFoundException, IOException
    {
        ImageIcon icon = null;
        String iconext = this.getIconResourceNameExtension();
        if (tryBaseIcon)
        {
            try
            {
                icon = resourceManager.getImageIconResource(resPrefix);
            }
            catch (Exception e) // This is not that clean ...
            {
                icon = resourceManager.getImageIconResource(resPrefix + "." + panelid + iconext);
            }
        }
        else
        {
            icon = resourceManager.getImageIconResource(resPrefix + "." + panelid + iconext);
        }
        return (icon);
    }

    /**
     * Returns the current set extension to icon resource names. Can be used to change the static
     * installer image based on user input
     *
     * @return a resource extension or an empty string if the variable was not set.
     */
    private String getIconResourceNameExtension()
    {
        try
        {
            String iconext = this.installdata.getVariable(ICON_RESOURCE_EXT_VARIABLE_NAME);
            if (iconext == null)
            {
                iconext = "";
            }
            else
            {

                if ((iconext.length() > 0) && (iconext.charAt(0) != '.'))
                {
                    iconext = "." + iconext;
                }
            }
            iconext = iconext.trim();
            return iconext;
        }
        catch (Exception e)
        {
            // in case of error, return an empty string
            return "";
        }
    }

    private void loadAndShowImage(int panelNo)
    {
        loadAndShowImage(iconLabel, ICON_RESOURCE, panelNo);
    }

    private void loadAndShowImage(int panelNo, String panelid)
    {
        loadAndShowImage(iconLabel, ICON_RESOURCE, panelNo, panelid);
    }

    private void loadAndShowImage(JLabel iLabel, String resPrefix, int panelno, String panelid)
    {
        ImageIcon icon = null;
        try
        {
            icon = loadIcon(resPrefix, panelid, false);
        }
        catch (Exception e)
        {
            try
            {
                icon = loadIcon(resPrefix, panelno, false);
            }
            catch (Exception ex)
            {
                try
                {
                    icon = loadIcon(resPrefix, panelid, true);
                }
                catch (Exception e1)
                {
                    // ignore
                }
            }
        }
        if (icon != null)
        {
            iLabel.setVisible(false);
            iLabel.setIcon(icon);
            iLabel.setVisible(true);
        }
    }

    private void loadAndShowImage(JLabel iLabel, String resPrefix, int panelNo)
    {
        ImageIcon icon = null;
        try
        {
            icon = loadIcon(resPrefix, panelNo, false);
        }
        catch (Exception e)
        {
            try
            {
                icon = loadIcon(resPrefix, panelNo, true);
            }
            catch (Exception e1)
            {
                // ignore
            }
        }
        if (icon != null)
        {
            iLabel.setVisible(false);
            iLabel.setIcon(icon);
            iLabel.setVisible(true);
        }
    }

    /**
     * Shows the frame.
     */
    private void showFrame()
    {
        setVisible(true);
    }

    /**
     * Here is persisted the direction of panel traversing.
     */
    private boolean isBack = false;

    /**
     * Switches the current panel.
     *
     * @param last Description of the Parameter
     */
    protected void switchPanel(int last)
    {
        // refresh dynamic variables every time, a panel switch is done
        installdata.refreshDynamicVariables();
        try
        {
            if (installdata.getCurPanelNumber() < last)
            {
                isBack = true;
            }
            panelsContainer.setVisible(false);
            IzPanel panel = (IzPanel) installdata.getPanels().get(installdata.getCurPanelNumber());
            IzPanel l_panel = (IzPanel) installdata.getPanels().get(last);
            showHelpButton(panel.canShowHelp());
            if (Debug.isTRACE())
            {
                debugger.switchPanel(panel.getMetadata(), l_panel.getMetadata());
            }
            Log.getInstance().addDebugMessage(
                    "InstallerFrame.switchPanel: try switching panel from {0} to {1} ({2} to {3})",
                    new String[]{l_panel.getClass().getName(), panel.getClass().getName(),
                            Integer.toString(last), Integer.toString(installdata.getCurPanelNumber())},
                    Log.PANEL_TRACE, null);

            // instead of writing data here which leads to duplicated entries in
            // auto-installation script (bug # 4551), let's make data only immediately before
            // writing out that script.
            // l_panel.makeXMLData(installdata.xmlData.getChildAtIndex(last));
            // No previos button in the first visible panel

            if (panelManager.isVisible(installdata.getCurPanelNumber()))
            {
                prevButton.setVisible(false);
                lockPrevButton();
                unlockNextButton(); // if we push the button back at the license
                // panel
            }
            // Only the exit button in the last panel.
            else if (panelManager.isLast(installdata.getCurPanelNumber()))
            {
                prevButton.setVisible(false);
                nextButton.setVisible(false);
                lockNextButton();
            }
            else
            {
                if (hasNavigatePrevious(installdata.getCurPanelNumber(), true) != -1)
                {
                    prevButton.setVisible(true);
                    unlockPrevButton();
                }
                else
                {
                    lockPrevButton();
                    prevButton.setVisible(false);
                }
                if (hasNavigateNext(installdata.getCurPanelNumber(), true) != -1)
                {
                    nextButton.setVisible(true);
                    unlockNextButton();
                }
                else
                {
                    lockNextButton();
                    nextButton.setVisible(false);
                }

            }
            // With VM version >= 1.5 setting default button one time will not work.
            // Therefore we set it every panel switch and that also later. But in
            // the moment it seems so that the quit button will not used as default button.
            // No idea why... (Klaus Bartz, 06.09.25)
            SwingUtilities.invokeLater(new Runnable()
            {

                public void run()
                {
                    JButton cdb = null;
                    String buttonName = "next";
                    if (nextButton.isEnabled())
                    {
                        cdb = nextButton;
                        quitButton.setDefaultCapable(false);
                        prevButton.setDefaultCapable(false);
                        nextButton.setDefaultCapable(true);
                    }
                    else if (quitButton.isEnabled())
                    {
                        cdb = quitButton;
                        buttonName = "quit";
                        quitButton.setDefaultCapable(true);
                        prevButton.setDefaultCapable(false);
                        nextButton.setDefaultCapable(false);
                    }
                    getRootPane().setDefaultButton(cdb);
                    Log.getInstance().addDebugMessage(
                            "InstallerFrame.switchPanel: setting {0} as default button",
                            new String[]{buttonName}, Log.PANEL_TRACE, null);
                }
            });

            // Change panels container to the current one.
            panelsContainer.remove(l_panel);
            l_panel.panelDeactivate();
            panelsContainer.add(panel);

            if (panel.getInitialFocus() != null)
            { // Initial focus hint should be performed after current panel
                // was added to the panels container, else the focus hint will
                // be ignored.
                // Give a hint for the initial focus to the system.
                final Component inFoc = panel.getInitialFocus();
                if (JAVA_SPECIFICATION_VERSION < 1.35)
                {
                    inFoc.requestFocus();
                }
                else
                { // On java VM version >= 1.5 it works only if
                    // invoke later will be used.
                    SwingUtilities.invokeLater(new Runnable()
                    {

                        public void run()
                        {
                            inFoc.requestFocusInWindow();
                        }
                    });
                }
                /*
                 * On editable text components position the caret to the end of the cust existent
                 * text.
                 */
                if (inFoc instanceof JTextComponent)
                {
                    JTextComponent inText = (JTextComponent) inFoc;
                    if (inText.isEditable() && inText.getDocument() != null)
                    {
                        inText.setCaretPosition(inText.getDocument().getLength());
                    }
                }
            }
            performHeading(panel);
            performHeadingCounter(panel);
            panel.executePreActivationActions();
            panel.panelActivate();
            panelsContainer.setVisible(true);
            com.izforge.izpack.api.data.Panel metadata = panel.getMetadata();
            if ((metadata != null) && (!"UNKNOWN".equals(metadata.getPanelid())))
            {
                loadAndShowImage(panelManager.getPanelVisibilityNumber(installdata.getCurPanelNumber()), metadata
                        .getPanelid());
            }
            else
            {
                loadAndShowImage(panelManager.getPanelVisibilityNumber(installdata.getCurPanelNumber()));
            }
            isBack = false;
            callGUIListener(GUIListener.PANEL_SWITCHED);
            Log.getInstance().addDebugMessage("InstallerFrame.switchPanel: switched", null,
                    Log.PANEL_TRACE, null);
        }
        catch (Exception err)
        {
            err.printStackTrace();
        }
    }

    /**
     * REFACTOR : A remplacer par l'utilisation directe de
     * resourceManager.getInputStream()
     * Gets the stream to a resource.
     *
     * @param res The resource id.
     * @return The resource value, null if not found
     * @throws Exception
     */
    public InputStream getResource(String res) throws Exception
    {
        InputStream result;
        String basePath = "";

        try
        {
            basePath = resourceManager.getResourceBasePath();
        }
        catch (Exception e)
        {
            e.printStackTrace();
        }

        result = this.getClass().getResourceAsStream(basePath + res);

        if (result == null)
        {
            throw new ResourceNotFoundException("Warning: Resource not found: "
                    + res);
        }
        return result;
    }

    /**
     * Centers a window on screen.
     *
     * @param frame The window tp center.
     */
    public void centerFrame(Window frame)
    {
        Point center = GraphicsEnvironment.getLocalGraphicsEnvironment().getCenterPoint();
        Dimension frameSize = frame.getSize();
        frame.setLocation(center.x - frameSize.width / 2, center.y - frameSize.height / 2 - 10);
    }

    /**
     * Returns the panels container size.
     *
     * @return The panels container size.
     */
    public Dimension getPanelsContainerSize()
    {
        return panelsContainer.getSize();
    }

    /**
     * Sets the parameters of a GridBagConstraints object.
     *
     * @param gbc The constraints object.
     * @param gx  The x coordinates.
     * @param gy  The y coordinates.
     * @param gw  The width.
     * @param wx  The x wheight.
     * @param wy  The y wheight.
     * @param gh  Description of the Parameter
     */
    public void buildConstraints(GridBagConstraints gbc, int gx, int gy, int gw, int gh, double wx,
                                 double wy)
    {
        gbc.gridx = gx;
        gbc.gridy = gy;
        gbc.gridwidth = gw;
        gbc.gridheight = gh;
        gbc.weightx = wx;
        gbc.weighty = wy;
    }

    /**
     * Makes a clean closing.
     */
    public void exit()
    {
        // FIXME !!! Reboot handling
        if (installdata.isCanClose()
                || ((!nextButton.isVisible() || !nextButton.isEnabled()) && (!prevButton
                .isVisible() || !prevButton.isEnabled())))
        {
            // this does nothing if the uninstaller was not included
            uninstallDataWriter.write(installdata);

            boolean reboot = false;
            if (installdata.isRebootNecessary())
            {
                String message, title;
                System.out.println("[ There are file operations pending after reboot ]");
                switch (installdata.getInfo().getRebootAction())
                {
                    case Info.REBOOT_ACTION_ALWAYS:
                        reboot = true;
                        break;
                    case Info.REBOOT_ACTION_ASK:
                        message = variableSubstitutor.substitute(langpack.getString("installer.reboot.ask.message"));
                        title = variableSubstitutor.substitute(langpack.getString("installer.reboot.ask.title"));
                        int res = JOptionPane
                                .showConfirmDialog(this, message, title, JOptionPane.YES_NO_OPTION);
                        if (res == JOptionPane.YES_OPTION)
                        {
                            reboot = true;
                        }
                        break;
                    case Info.REBOOT_ACTION_NOTICE:
                        message = variableSubstitutor.substitute(langpack.getString("installer.reboot.notice.message"));
                        title = variableSubstitutor.substitute(langpack.getString("installer.reboot.notice.title"));
                        JOptionPane.showConfirmDialog(this, message, title, JOptionPane.OK_OPTION);
                        break;
                }
                if (reboot)
                {
                    System.out.println("[ Rebooting now automatically ]");
                }
            }

            Housekeeper.getInstance().shutDown(0, reboot);
        }
        else
        {
            // The installation is not over
            if (Unpacker.isDiscardInterrupt() && interruptCount < MAX_INTERRUPT)
            { // But we should not interrupt.
                interruptCount++;
                return;
            }
            // Use a alternate message and title if defined.
            final String mkey = "installer.quit.reversemessage";
            final String tkey = "installer.quit.reversetitle";
            String message = langpack.getString(mkey);
            String title = langpack.getString(tkey);
            // message equal to key -> no alternate message defined.
            if (message.indexOf(mkey) > -1)
            {
                message = langpack.getString("installer.quit.message");
            }
            // title equal to key -> no alternate title defined.
            if (title.indexOf(tkey) > -1)
            {
                title = langpack.getString("installer.quit.title");
            }
            // Now replace variables in message or title.
            VariableSubstitutor vs = variableSubstitutor;
            message = vs.substitute(message);
            title = vs.substitute(title);
            int res = JOptionPane
                    .showConfirmDialog(this, message, title, JOptionPane.YES_NO_OPTION);
            if (res == JOptionPane.YES_OPTION)
            {
                wipeAborted();
                Housekeeper.getInstance().shutDown(0);
            }
        }
    }

    /**
     * Wipes the written files when you abort the installation.
     */
    protected void wipeAborted()
    {
        // We set interrupt to all running Unpacker and wait 40 sec for maximum.
        // If interrupt is discarded (return value false), return immediately:
        if (!Unpacker.interruptAll(40000))
        {
            return;
        }

        // Wipe the files that had been installed
<<<<<<< HEAD
        UninstallData u = UninstallData.getInstance();
        for (String p : u.getInstalledFilesList())
        {
=======
        for (String p : uninstallData.getInstalledFilesList()) {
>>>>>>> 0a12864d
            File f = new File(p);
            f.delete();
        }
    }

    /**
     * Launches the installation.
     *
     * @param listener The installation listener.
     */
    public void install(AbstractUIProgressHandler listener)
    {
        IUnpacker unpacker = panelManager.getUnpacker(listener);
//        IUnpacker unpacker = UnpackerFactory.getUnpacker(this.installdata.getInfo()
//                .getUnpackerClassName(), installdata, listener);
//        unpacker.setRules(rules);
        Thread unpackerthread = new Thread(unpacker, "IzPack - Unpacker thread");
        unpackerthread.start();
    }

    /**
     * Writes an XML tree.
     *
     * @param root The XML tree to write out.
     * @param out  The stream to write on.
     * @throws Exception Description of the Exception
     */
    public void writeXMLTree(IXMLElement root, OutputStream out) throws Exception
    {
        IXMLWriter writer = new XMLWriter(out);
        // fix bug# 4551
        // write.write(root);
        for (int i = 0; i < installdata.getPanels().size(); i++)
        {
            IzPanel panel = (IzPanel) installdata.getPanels().get(i);
            panel.makeXMLData(installdata.getXmlData().getChildAtIndex(i));
        }
        writer.write(root);

    }

    /**
     * Changes the quit button text. If <tt>text</tt> is null, the default quit text is used.
     *
     * @param text text to be used for changes
     */
    public void setQuitButtonText(String text)
    {
        String text1 = text;
        if (text1 == null)
        {
            text1 = langpack.getString("installer.quit");
        }
        quitButton.setText(text1);
    }

    /**
     * Sets a new icon into the quit button if icons should be used, else nothing will be done.
     *
     * @param iconName name of the icon to be used
     */
    public void setQuitButtonIcon(String iconName)
    {
        String useButtonIcons = installdata.guiPrefs.modifier.get("useButtonIcons");

        if (useButtonIcons == null || "yes".equalsIgnoreCase(useButtonIcons))
        {
            quitButton.setIcon(icons.getImageIcon(iconName));
        }
    }

    /**
     * FocusTraversalPolicy objects to handle keybord blocking; the declaration os Object allows to
     * use a pre version 1.4 VM.
     */
    private Object usualFTP = null;

    private Object blockFTP = null;

    /**
     * Blocks GUI interaction.
     */
    public void blockGUI()
    {
        setCursor(Cursor.getPredefinedCursor(Cursor.WAIT_CURSOR));
        getGlassPane().setVisible(true);
        getGlassPane().setEnabled(true);
        // No traversal handling before VM version 1.4
        if (JAVA_SPECIFICATION_VERSION < 1.35)
        {
            return;
        }
        if (usualFTP == null)
        {
            usualFTP = getFocusTraversalPolicy();
        }
        if (blockFTP == null)
        {
            blockFTP = new BlockFocusTraversalPolicy();
        }
        setFocusTraversalPolicy((java.awt.FocusTraversalPolicy) blockFTP);
        getGlassPane().requestFocus();
        callGUIListener(GUIListener.GUI_BLOCKED);

    }

    /**
     * Releases GUI interaction.
     */
    public void releaseGUI()
    {
        getGlassPane().setEnabled(false);
        getGlassPane().setVisible(false);
        setCursor(Cursor.getPredefinedCursor(Cursor.DEFAULT_CURSOR));
        // No traversal handling before VM version 1.4
        if (JAVA_SPECIFICATION_VERSION < 1.35)
        {
            return;
        }
        setFocusTraversalPolicy((java.awt.FocusTraversalPolicy) usualFTP);
        callGUIListener(GUIListener.GUI_RELEASED);
    }

    /**
     * Locks the 'previous' button.
     */
    public void lockPrevButton()
    {
        prevButton.setEnabled(false);
    }

    /**
     * Locks the 'next' button.
     */
    public void lockNextButton()
    {
        nextButton.setEnabled(false);
    }

    /**
     * Unlocks the 'previous' button.
     */
    public void unlockPrevButton()
    {
        prevButton.setEnabled(true);
    }

    /**
     * Unlocks the 'next' button.
     */
    public void unlockNextButton()
    {
        unlockNextButton(true);
    }

    /**
     * Unlocks the 'next' button.
     *
     * @param requestFocus if <code>true</code> focus goes to <code>nextButton</code>
     */
    public void unlockNextButton(boolean requestFocus)
    {
        nextButton.setEnabled(true);
        if (requestFocus)
        {
            nextButton.requestFocusInWindow();
            getRootPane().setDefaultButton(nextButton);
            if (this.getFocusOwner() != null)
            {
                Debug.trace("Current focus owner: " + this.getFocusOwner().getName());
            }
            if (!(getRootPane().getDefaultButton() == nextButton))
            {
                Debug.trace("Next button not default button, setting...");
                quitButton.setDefaultCapable(false);
                prevButton.setDefaultCapable(false);
                nextButton.setDefaultCapable(true);
                getRootPane().setDefaultButton(nextButton);
            }
        }
    }

    /**
     * Allows a panel to ask to be skipped.
     */
    public void skipPanel()
    {
        if (installdata.getCurPanelNumber() < installdata.getPanels().size() - 1)
        {
            if (isBack)
            {
                navigatePrevious(installdata.getCurPanelNumber());
            }
            else
            {
                navigateNext(installdata.getCurPanelNumber(), false);
            }
        }
    }

    /**
     * Method checks whether conditions are met to show the given panel.
     *
     * @param panelnumber the panel number to check
     * @return true or false
     */
    public boolean canShow(int panelnumber)
    {
        IzPanel panel = (IzPanel) installdata.getPanels().get(panelnumber);
        com.izforge.izpack.api.data.Panel panelmetadata = panel.getMetadata();
        String panelid = panelmetadata.getPanelid();
        Debug.trace("Current Panel: " + panelid);

        if (panelmetadata.hasCondition())
        {
            Debug.log("Checking panelcondition");
            return rules.isConditionTrue(panelmetadata.getCondition());
        }
        else
        {
            if (!rules.canShowPanel(panelid, this.installdata.getVariables()))
            {
                // skip panel, if conditions for panel aren't met
                Debug.log("Skip panel with panelid=" + panelid);
                // panel should be skipped, so we have to decrement panelnumber for skipping
                return false;
            }
            else
            {
                return true;
            }
        }
    }

    /**
     * This function moves to the next panel
     */
    public void navigateNext()
    {
        // If the button is inactive this indicates that we cannot move
        // so we don't do the move
        if (!nextButton.isEnabled())
        {
            return;
        }
        this.navigateNext(installdata.getCurPanelNumber(), true);
    }

    /**
     * This function searches for the next available panel, the search begins from given panel+1
     *
     * @param startPanel   the starting panel number
     * @param doValidation whether to do panel validation
     */
    public void navigateNext(int startPanel, boolean doValidation)
    {
        if ((installdata.getCurPanelNumber() < installdata.getPanels().size() - 1))
        {
            // We must trasfer all fields into the variables before
            // panelconditions try to resolve the rules based on unassigned vars.
            final IzPanel panel = (IzPanel) installdata.getPanels().get(startPanel);
            panel.executePreValidationActions();
            boolean isValid = doValidation ? panel.panelValidated() : true;
            panel.executePostValidationActions();

            // check if we can display the next panel or if there was an error during actions that
            // disables the next button
            if (!nextButton.isEnabled())
            {
                return;
            }

            // if this is not here, validation will
            // occur mutilple times while skipping panels through the recursion
            if (!isValid)
            {
                return;
            }

            // We try to show the next panel that we can.
            int nextPanel = hasNavigateNext(startPanel, false);
            if (-1 != nextPanel)
            {
                installdata.setCurPanelNumber(nextPanel);
                switchPanel(startPanel);
            }
        }
    }


    /**
     * Check to see if there is another panel that can be navigated to next. This checks the
     * successive panels to see if at least one can be shown based on the conditions associated with
     * the panels.
     *
     * @param startPanel  The panel to check from
     * @param visibleOnly Only check the visible panels
     * @return The panel that we can navigate to next or -1 if there is no panel that we can
     *         navigate next to
     */
    public int hasNavigateNext(int startPanel, boolean visibleOnly)
    {
        // Assume that we cannot navigate to another panel
        int res = -1;
        // Start from the panel given and check each one until we find one
        // that we can navigate to or until there are no more panels
        for (int panel = startPanel + 1; res == -1 && panel < installdata.getPanels().size(); panel++)
        {
            // See if we can show this panel
            if (!visibleOnly || panelManager.isVisible(panel))
            {
                if (canShow(panel))
                {
                    res = panel;
                }
            }
        }
        // Return the result
        return res;
    }

    /**
     * Check to see if there is another panel that can be navigated to previous. This checks the
     * previous panels to see if at least one can be shown based on the conditions associated with
     * the panels.
     *
     * @param endingPanel The panel to check from
     * @return The panel that we can navigate to previous or -1 if there is no panel that we can
     *         navigate previous to
     */
    public int hasNavigatePrevious(int endingPanel, boolean visibleOnly)
    {
        // Assume that we cannot navigate to another panel
        int res = -1;
        // Start from the panel given and check each one until we find one
        // that we can navigate to or until there are no more panels
        for (int panel = endingPanel - 1; res == -1 && panel >= 0; panel--)
        {
            // See if we can show this panel
            if (!visibleOnly || panelManager.isVisible(panel))
            {
                if (canShow(panel))
                {
                    res = panel;
                }
            }
        }
        // Return the result
        return res;
    }

    /**
     * This function moves to the previous panel
     */
    public void navigatePrevious()
    {
        // If the button is inactive this indicates that we cannot move
        // so we don't do the move
        if (!prevButton.isEnabled())
        {
            return;
        }
        this.navigatePrevious(installdata.getCurPanelNumber());
    }

    /**
     * This function switches to the available panel that is just before the given one.
     *
     * @param endingPanel the panel to search backwards, beginning from this.
     */
    public void navigatePrevious(int endingPanel)
    {
        // We try to show the previous panel that we can.
        int prevPanel = hasNavigatePrevious(endingPanel, false);
        if (-1 != prevPanel)
        {
            installdata.setCurPanelNumber(prevPanel);
            switchPanel(endingPanel);
        }
    }

    /**
     * Show help Window
     */
    public void showHelp()
    {
        IzPanel izPanel = (IzPanel) installdata.getPanels().get(installdata.getCurPanelNumber());
        izPanel.showHelp();
    }

    public void launchGUI()
    {
        final InstallerFrame installerFrame = this;
        SwingUtilities.invokeLater(new Runnable()
        {
            public void run()
            {
                try
                {
                    installerFrame.enableFrame();
                }
                catch (Exception e)
                {
                    e.printStackTrace();
                }
            }
        });

    }

    /**
     * Handles the events from the navigation bar elements.
     *
     * @author Julien Ponge
     */
    class NavigationHandler implements ActionListener
    {

        public void actionPerformed(final ActionEvent e)
        {
            /*
                Some panels activation may be slow, hence we
                block the GUI, spin a thread to handle navigation then
                release the GUI.
             */
            new Thread(new Runnable()
            {
                public void run()
                {

                    SwingUtilities.invokeLater(new Runnable()
                    {
                        public void run()
                        {
                            blockGUI();
                        }
                    });

                    navigate(e);

                    SwingUtilities.invokeLater(new Runnable()
                    {
                        public void run()
                        {
                            releaseGUI();
                        }
                    });
                }
            }).start();
        }

        private void navigate(ActionEvent e)
        {
            Object source = e.getSource();
            if (source == prevButton)
            {
                navigatePrevious();
            }
            else if (source == nextButton)
            {
                navigateNext();
            }
            else if (source == quitButton)
            {
                exit();
            }
        }
    }

    class HelpHandler implements ActionListener
    {

        /**
         * Actions handler.
         *
         * @param e The event.
         */
        public void actionPerformed(ActionEvent e)
        {
            showHelp();
        }
    }

    /**
     * The window events handler.
     *
     * @author julien created October 27, 2002
     */
    class WindowHandler extends WindowAdapter
    {

        /**
         * Window close is pressed,
         *
         * @param e The event.
         */
        public void windowClosing(WindowEvent e)
        {
            // We ask for confirmation
            exit();
        }

        /**
         * OLD VERSION We can't avoid the exit here, so don't call exit anywhere else.
         *
         * @param e The event.
         *
         * public void windowClosing(WindowEvent e) { if (Unpacker.isDiscardInterrupt() &&
         * interruptCount < MAX_INTERRUPT) { // But we should not interrupt. interruptCount++;
         * return; } // We show an alert anyway if (!installdata.canClose)
         * JOptionPane.showMessageDialog(null, langpack.getString("installer.quit.message"),
         * langpack.getString("installer.warning"), JOptionPane.ERROR_MESSAGE); wipeAborted();
         * Housekeeper.getInstance().shutDown(0); }
         */
    }

    /**
     * A FocusTraversalPolicy that only allows the block panel to have the focus
     */
    private class BlockFocusTraversalPolicy extends java.awt.DefaultFocusTraversalPolicy
    {

        private static final long serialVersionUID = 3258413928261169209L;

        /**
         * Only accepts the block panel
         *
         * @param aComp the component to check
         * @return true if aComp is the block panel
         */
        protected boolean accept(Component aComp)
        {
            return aComp == getGlassPane();
        }
    }

    /**
     * Returns the gui creation listener list.
     *
     * @return the gui creation listener list
     */
    public List<GUIListener> getGuiListener()
    {
        return guiListener;
    }

    /**
     * Add a listener to the listener list.
     *
     * @param listener to be added as gui creation listener
     */
    public void addGuiListener(GUIListener listener)
    {
        guiListener.add(listener);
    }

    /**
     * Creates heading labels.
     *
     * @param headingLines the number of lines of heading labels
     * @param back         background color (currently not used)
     */
    private void createHeadingLabels(int headingLines, Color back)
    {
        // headingLabels are an array which contains the labels for header (0),
        // description lines and the icon (last).
        headingLabels = new JLabel[headingLines + 1];
        headingLabels[0] = new JLabel("");
        // First line ist the "main heading" which should be bold.
        headingLabels[0].setFont(headingLabels[0].getFont().deriveFont(Font.BOLD));

        // Updated by Daniel Azarov, Exadel Inc.
        // start
        Color foreground = null;
        if (installdata.guiPrefs.modifier.containsKey("headingForegroundColor"))
        {
            foreground = Color.decode(installdata.guiPrefs.modifier.get("headingForegroundColor"));
            headingLabels[0].setForeground(foreground);
        }
        // end

        if (installdata.guiPrefs.modifier.containsKey("headingFontSize"))
        {
            float fontSize = Float.parseFloat(installdata.guiPrefs.modifier.get("headingFontSize"));
            if (fontSize > 0.0 && fontSize <= 5.0)
            {
                float currentSize = headingLabels[0].getFont().getSize2D();
                headingLabels[0].setFont(headingLabels[0].getFont().deriveFont(
                        currentSize * fontSize));
            }
        }
        if (imageLeft)
        {
            headingLabels[0].setAlignmentX(Component.RIGHT_ALIGNMENT);
        }
        for (int i = 1; i < headingLines; ++i)
        {
            headingLabels[i] = new JLabel();
            // Minor headings should be a little bit more to the right.
            if (imageLeft)
            {
                headingLabels[i].setAlignmentX(Component.RIGHT_ALIGNMENT);
            }
            else
            {
                headingLabels[i].setBorder(BorderFactory.createEmptyBorder(0, 30, 0, 8));
            }
        }

    }

    /**
     * Creates heading panel counter.
     *
     * @param back             background color
     * @param navPanel         navi JPanel
     * @param leftHeadingPanel left heading JPanel
     */
    private void createHeadingCounter(Color back, JPanel navPanel, JPanel leftHeadingPanel)
    {
        int i;
        String counterPos = "inHeading";
        if (installdata.guiPrefs.modifier.containsKey("headingPanelCounterPos"))
        {
            counterPos = installdata.guiPrefs.modifier.get("headingPanelCounterPos");
        }
        // Do not create counter if it should be in the heading, but no heading should be used.
        if (leftHeadingPanel == null && "inHeading".equalsIgnoreCase(counterPos))
        {
            return;
        }
        if (installdata.guiPrefs.modifier.containsKey("headingPanelCounter"))
        {
            headingCounterComponent = null;
            if ("progressbar".equalsIgnoreCase(installdata.guiPrefs.modifier
                    .get("headingPanelCounter")))
            {
                JProgressBar headingProgressBar = new JProgressBar();
                headingProgressBar.setStringPainted(true);
                headingProgressBar.setString("");
                headingProgressBar.setValue(0);
                headingCounterComponent = headingProgressBar;
                if (imageLeft)
                {
                    headingCounterComponent.setAlignmentX(Component.RIGHT_ALIGNMENT);
                }
            }
            else if ("text".equalsIgnoreCase(installdata.guiPrefs.modifier
                    .get("headingPanelCounter")))
            {
                JLabel headingCountPanels = new JLabel(" ");
                headingCounterComponent = headingCountPanels;
                if (imageLeft)
                {
                    headingCounterComponent.setAlignmentX(Component.RIGHT_ALIGNMENT);
                }
                else
                {
                    headingCounterComponent.setBorder(BorderFactory.createEmptyBorder(0, 30, 0, 0));
                }

                // Updated by Daniel Azarov, Exadel Inc.
                // start
                Color foreground = null;
                if (installdata.guiPrefs.modifier.containsKey("headingForegroundColor"))
                {
                    foreground = Color.decode(installdata.guiPrefs.modifier
                            .get("headingForegroundColor"));
                    headingCountPanels.setForeground(foreground);
                }
                // end
            }
            if ("inHeading".equals(counterPos))
            {
                leftHeadingPanel.add(headingCounterComponent);
            }
            else if ("inNavigationPanel".equals(counterPos))
            {
                Component[] comps = navPanel.getComponents();
                for (i = 0; i < comps.length; ++i)
                {
                    if (comps[i].equals(prevButton))
                    {
                        break;
                    }
                }
                if (i <= comps.length)
                {
                    navPanel.add(Box.createHorizontalGlue(), i);
                    navPanel.add(headingCounterComponent, i);
                }

            }
        }
    }

    /**
     * Creates heading icon.
     *
     * @param back the color of background around image.
     * @return a panel with heading image.
     */
    private JPanel createHeadingIcon(Color back)
    {
        // the icon
        ImageIcon icon = null;
        try
        {
            icon = loadIcon(HEADING_ICON_RESOURCE, 0, true);
        }
        catch (Exception e)
        {
            // ignore
        }
        JPanel imgPanel = new JPanel();
        imgPanel.setLayout(new BoxLayout(imgPanel, BoxLayout.Y_AXIS));

        // Updated by Daniel Azarov, Exadel Inc.
        // start
        int borderSize = 8;
        if (installdata.guiPrefs.modifier.containsKey("headingImageBorderSize"))
        {
            borderSize = Integer.parseInt(installdata.guiPrefs.modifier
                    .get("headingImageBorderSize"));
        }
        imgPanel.setBorder(BorderFactory.createEmptyBorder(borderSize, borderSize, borderSize,
                borderSize));
        // end

        if (back != null)
        {
            imgPanel.setBackground(back);
        }
        JLabel iconLab = new JLabel(icon);
        if (imageLeft)
        {
            imgPanel.add(iconLab, BorderLayout.WEST);
        }
        else
        {
            imgPanel.add(iconLab, BorderLayout.EAST);
        }
        headingLabels[headingLabels.length - 1] = iconLab;
        return (imgPanel);

    }

    /**
     * Creates a Heading in given Panel.
     *
     * @param navPanel a panel
     */
    private void createHeading(JPanel navPanel)
    {
        headingPanel = null;
        int headingLines = 1;
        // The number of lines can be determined in the config xml file.
        // The first is the header, additonals are descriptions for the header.
        if (installdata.guiPrefs.modifier.containsKey("headingLineCount"))
        {
            headingLines = Integer.parseInt(installdata.guiPrefs.modifier.get("headingLineCount"));
        }
        Color back = null;
        int i = 0;
        // It is possible to determine the used background color of the heading panel.
        if (installdata.guiPrefs.modifier.containsKey("headingBackgroundColor"))
        {
            back = Color.decode(installdata.guiPrefs.modifier.get("headingBackgroundColor"));
        }
        // Try to create counter if no heading should be used.
        if (!isHeading(null))
        {
            createHeadingCounter(back, navPanel, null);
            return;
        }
        // See if we should switch the header image to the left side
        if (installdata.guiPrefs.modifier.containsKey("headingImageOnLeft")
                && (installdata.guiPrefs.modifier.get("headingImageOnLeft").equalsIgnoreCase("yes") || installdata.guiPrefs.modifier
                .get("headingImageOnLeft").equalsIgnoreCase("true")))
        {
            imageLeft = true;
        }
        // We create the text labels and the needed panels. From inner to outer.
        // Labels
        createHeadingLabels(headingLines, back);
        // Panel which contains the labels
        JPanel leftHeadingPanel = new JPanel();
        if (back != null)
        {
            leftHeadingPanel.setBackground(back);
        }
        leftHeadingPanel.setLayout(new BoxLayout(leftHeadingPanel, BoxLayout.Y_AXIS));
        if (imageLeft)
        {
            leftHeadingPanel.setBorder(BorderFactory.createEmptyBorder(0, 0, 0, 8));
        }
        for (i = 0; i < headingLines; ++i)
        {
            leftHeadingPanel.add(headingLabels[i]);
        }

        // HeadingPanel counter: this is a label or a progress bar which can be placed
        // in the leftHeadingPanel or in the navigation bar. It is facultative. If
        // exist, it shows the current panel number and the amount of panels.
        createHeadingCounter(back, navPanel, leftHeadingPanel);
        // It is possible to place an icon on the right side of the heading panel.
        JPanel imgPanel = createHeadingIcon(back);

        // The panel for text and icon.
        JPanel northPanel = new JPanel();
        if (back != null)
        {
            northPanel.setBackground(back);
        }
        northPanel.setLayout(new BoxLayout(northPanel, BoxLayout.X_AXIS));
        northPanel.setBorder(BorderFactory.createEmptyBorder(0, 12, 0, 0));
        if (imageLeft)
        {
            northPanel.add(imgPanel);
            northPanel.add(Box.createHorizontalGlue());
            northPanel.add(leftHeadingPanel);
        }
        else
        {
            northPanel.add(leftHeadingPanel);
            northPanel.add(Box.createHorizontalGlue());
            northPanel.add(imgPanel);
        }
        headingPanel = new JPanel(new BorderLayout());
        headingPanel.add(northPanel);
        headingPanel.add(new JSeparator(), BorderLayout.SOUTH);

        // contentPane.add(northPanel, BorderLayout.NORTH);
        contentPane.add(headingPanel, BorderLayout.NORTH);

    }

    /**
     * Returns whether this installer frame uses with the given panel a separated heading panel or
     * not. Be aware, this is an other heading as given by the IzPanel which will be placed in the
     * IzPanel. This heading will be placed if the gui preferences contains an modifier with the key
     * "useHeadingPanel" and the value "yes" and there is a message with the key "&lt;class
     * name&gt;.headline".
     *
     * @param caller the IzPanel for which heading should be resolved
     * @return whether an heading panel will be used or not
     */
    public boolean isHeading(IzPanel caller)
    {
        if (!installdata.guiPrefs.modifier.containsKey("useHeadingPanel")
                || !(installdata.guiPrefs.modifier.get("useHeadingPanel")).equalsIgnoreCase("yes"))
        {
            return (false);
        }
        if (caller == null)
        {
            return (true);
        }
        return (caller.getI18nStringForClass("headline", null) != null);

    }

    private void performHeading(IzPanel panel)
    {
        int i;
        int headingLines = 1;
        if (installdata.guiPrefs.modifier.containsKey("headingLineCount"))
        {
            headingLines = Integer.parseInt(installdata.guiPrefs.modifier.get("headingLineCount"));
        }

        if (headingLabels == null)
        {
            return;
        }
        String headline = panel.getI18nStringForClass("headline");
        if (headline == null)
        {
            headingPanel.setVisible(false);
            return;
        }
        for (i = 0; i <= headingLines; ++i)
        {
            if (headingLabels[i] != null)
            {
                headingLabels[i].setVisible(false);
            }
        }
        String info;
        for (i = 0; i < headingLines - 1; ++i)
        {
            info = panel.getI18nStringForClass("headinfo" + Integer.toString(i));
            if (info == null)
            {
                info = " ";
            }
            if (info.endsWith(":"))
            {
                info = info.substring(0, info.length() - 1) + ".";
            }
            headingLabels[i + 1].setText(info);
            headingLabels[i + 1].setVisible(true);
        }
        // Do not forgett the first headline.
        headingLabels[0].setText(headline);
        headingLabels[0].setVisible(true);
        int curPanelNo = panelManager.getPanelVisibilityNumber(installdata.getCurPanelNumber());
        if (headingLabels[headingLines] != null)
        {
            loadAndShowImage(headingLabels[headingLines], HEADING_ICON_RESOURCE, curPanelNo);
            headingLabels[headingLines].setVisible(true);
        }
        headingPanel.setVisible(true);

    }

    private void performHeadingCounter(IzPanel panel)
    {
        if (headingCounterComponent != null)
        {
            int curPanelNo = panelManager.getPanelVisibilityNumber((installdata.getCurPanelNumber()));
            int visPanelsCount = panelManager.getCountVisiblePanel();

            StringBuffer buf = new StringBuffer();
            buf.append(langpack.getString("installer.step")).append(" ").append(curPanelNo + 1)
                    .append(" ").append(langpack.getString("installer.of")).append(" ").append(
                    visPanelsCount + 1);
            if (headingCounterComponent instanceof JProgressBar)
            {
                JProgressBar headingProgressBar = (JProgressBar) headingCounterComponent;
                headingProgressBar.setMaximum(visPanelsCount + 1);
                headingProgressBar.setValue(curPanelNo + 1);
                headingProgressBar.setString(buf.toString());
            }
            else
            {
                ((JLabel) headingCounterComponent).setText(buf.toString());
            }
        }
    }

    /**
     * Shows or hides Help button depending on <code>show</code> parameter
     *
     * @param show - flag to show or hide Help button
     */
    private void showHelpButton(boolean show)
    {
        if (this.helpButton == null)
        {
            return;
        }
        this.helpButton.setVisible(show);
    }

    public RulesEngine getRules()
    {
        return rules;
    }
}<|MERGE_RESOLUTION|>--- conflicted
+++ resolved
@@ -212,14 +212,9 @@
      * @param installdata         The installation data.
      * @throws Exception Description of the Exception
      */
-<<<<<<< HEAD
-    public InstallerFrame(String title, GUIInstallData installdata, RulesEngine rules, IconsDatabase icons, PanelManager panelManager, UninstallDataWriter uninstallDataWriter, ResourceManager resourceManager, VariableSubstitutor variableSubstitutor)
+    public InstallerFrame(String title, GUIInstallData installdata, RulesEngine rules, IconsDatabase icons, PanelManager panelManager, UninstallDataWriter uninstallDataWriter, ResourceManager resourceManager, VariableSubstitutor variableSubstitutor, UninstallData uninstallData)
             throws Exception
     {
-=======
-    public InstallerFrame(String title, GUIInstallData installdata, RulesEngine rules, IconsDatabase icons, PanelManager panelManager, UninstallDataWriter uninstallDataWriter, ResourceManager resourceManager, VariableSubstitutor variableSubstitutor, UninstallData uninstallData)
-            throws Exception {
->>>>>>> 0a12864d
         super(title);
         substitutor = variableSubstitutor;
         guiListener = new ArrayList<GUIListener>();
@@ -956,13 +951,8 @@
         }
 
         // Wipe the files that had been installed
-<<<<<<< HEAD
         UninstallData u = UninstallData.getInstance();
-        for (String p : u.getInstalledFilesList())
-        {
-=======
         for (String p : uninstallData.getInstalledFilesList()) {
->>>>>>> 0a12864d
             File f = new File(p);
             f.delete();
         }
