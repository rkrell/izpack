/*
 * $Id$
 * IzPack - Copyright 2001-2008 Julien Ponge, All Rights Reserved.
 *
 * http://izpack.org/
 * http://izpack.codehaus.org/
 *
 * Copyright 2002 Jan Blok
 *
 * Licensed under the Apache License, Version 2.0 (the "License");
 * you may not use this file except in compliance with the License.
 * You may obtain a copy of the License at
 *
 *     http://www.apache.org/licenses/LICENSE-2.0
 *
 * Unless required by applicable law or agreed to in writing, software
 * distributed under the License is distributed on an "AS IS" BASIS,
 * WITHOUT WARRANTIES OR CONDITIONS OF ANY KIND, either express or implied.
 * See the License for the specific language governing permissions and
 * limitations under the License.
 */

package com.izforge.izpack.installer.base;

import com.izforge.izpack.*;
import com.izforge.izpack.bootstrap.IPanelComponent;
import com.izforge.izpack.bootstrap.PanelComponent;
import com.izforge.izpack.data.*;
import com.izforge.izpack.adaptator.IXMLElement;
import com.izforge.izpack.adaptator.IXMLWriter;
import com.izforge.izpack.adaptator.impl.XMLElementImpl;
import com.izforge.izpack.adaptator.impl.XMLWriter;
import com.izforge.izpack.data.Panel;
import com.izforge.izpack.gui.ButtonFactory;
import com.izforge.izpack.gui.EtchedLineBorder;
import com.izforge.izpack.gui.IconsDatabase;
import com.izforge.izpack.installer.*;
import com.izforge.izpack.installer.data.InstallData;
import com.izforge.izpack.installer.data.UninstallDataWriter;
import com.izforge.izpack.installer.debugger.Debugger;
import com.izforge.izpack.installer.unpacker.IUnpacker;
import com.izforge.izpack.installer.unpacker.Unpacker;
import com.izforge.izpack.panels.PanelManager;
import com.izforge.izpack.rules.RulesEngine;
import com.izforge.izpack.rules.RulesEngineImpl;
import com.izforge.izpack.util.*;

import javax.swing.*;
import javax.swing.border.TitledBorder;
import javax.swing.text.JTextComponent;
import java.awt.*;
import java.awt.event.*;
import java.io.*;
import java.lang.reflect.Constructor;
import java.util.*;
import java.util.List;
import java.util.zip.ZipEntry;
import java.util.zip.ZipException;
import java.util.zip.ZipOutputStream;

import static com.izforge.izpack.installer.base.GuiId.*;

/**
 * The IzPack installer frame.
 *
 * @author Julien Ponge created October 27, 2002
 * @author Fabrice Mirabile added fix for alert window on cross button, July 06 2005
 * @author Dennis Reil, added RulesEngine November 10 2006, several changes in January 2007
 */
public class InstallerFrame extends JFrame {

    private static final long serialVersionUID = 3257852069162727473L;

    /**
     * VM version to use version dependent methods calls
     */
    private static final float JAVA_SPECIFICATION_VERSION = Float.parseFloat(System
            .getProperty("java.specification.version"));

    private static final String ICON_RESOURCE = "Installer.image";

    /**
     * Name of the variable where to find an extension to the resource name of the icon resource
     */
    private static final String ICON_RESOURCE_EXT_VARIABLE_NAME = "installerimage.ext";

    /**
     * Heading icon resource name.
     */
    private static final String HEADING_ICON_RESOURCE = "Heading.image";

    /**
     * The language pack.
     */
    public LocaleDatabase langpack;

    /**
     * The installation data.
     */
    protected InstallData installdata;

    /**
     * The icons database.
     */
    public IconsDatabase icons;

    /**
     * The panels container.
     */
    protected JPanel panelsContainer;

    /**
     * The frame content pane.
     */
    protected JPanel contentPane;

    /**
     * The help button.
     */
    protected JButton helpButton = null;

    /**
     * The previous button.
     */
    protected JButton prevButton;

    /**
     * The next button.
     */
    protected JButton nextButton;

    /**
     * The quit button.
     */
    protected JButton quitButton;


    /**
     * Registered GUICreationListener.
     */
    protected ArrayList<GUIListener> guiListener;

    /**
     * Heading major text.
     */
    protected JLabel[] headingLabels;

    /**
     * Panel which contains the heading text and/or icon
     */
    protected JPanel headingPanel;

    /**
     * The heading counter component.
     */
    protected JComponent headingCounterComponent;

    /**
     * Image
     */
    private JLabel iconLabel;

    /**
     * Count for discarded interrupt trials.
     */
    private int interruptCount = 1;

    /**
     * Maximum of discarded interrupt trials.
     */
    private static final int MAX_INTERRUPT = 3;

    /**
     * conditions
     */
    protected RulesEngine rules;


    private VariableSubstitutor substitutor;

    private Debugger debugger;

    // If a heading image is defined should it be displayed on the left
    private boolean imageLeft = false;

    /**
     * Panel manager
     */
    private PanelManager panelManager;
    
    PanelComponent panelComponent;

    /**
     * Manager for writing uninstall data
     */
    private UninstallDataWriter uninstallDataWriter;

    /**
     * The constructor (normal mode).
     *
     * @param title       The window title.
     * @param installdata The installation data.
     * @throws Exception Description of the Exception
     */
<<<<<<< HEAD
    public InstallerFrame(String title, InstallData installdata, RulesEngine rules, IconsDatabase icons, IPanelComponent panelComponent, UninstallDataWriter uninstallDataWriter)
=======
    public InstallerFrame(String title, InstallData installdata, RulesEngine rules, IconsDatabase icons, PanelManager panelManager)
>>>>>>> d40ab6bb
            throws Exception {
        super(title);
        substitutor = new VariableSubstitutorImpl(installdata.getVariables());
        guiListener = new ArrayList<GUIListener>();
        this.installdata = installdata;
        this.langpack = installdata.getLangpack();
        this.rules = rules;
        this.icons = icons;
<<<<<<< HEAD
        this.panelComponent = panelComponent;
        this.uninstallDataWriter = uninstallDataWriter;
=======
//        this.panelComponent = panelComponent;
        this.panelManager=panelManager;
>>>>>>> d40ab6bb
    }

    public void init() throws Exception {
        // Sets the window events handler
        addWindowListener(new WindowHandler());
        setDefaultCloseOperation(DO_NOTHING_ON_CLOSE);
    }
    
    private void sizeFrame() {
        pack();
        setSize(installdata.guiPrefs.width, installdata.guiPrefs.height);
        setPreferredSize(new Dimension(installdata.guiPrefs.width, installdata.guiPrefs.height));
        setResizable(installdata.guiPrefs.resizable);
        centerFrame(this);
    }

    public void enableFrame() throws ClassNotFoundException {
        panelManager.instanciatePanels();
        buildGUI();
        sizeFrame();
        // We show the frame
        showFrame();
        switchPanel(0);
    }

    public Debugger getDebugger() {
        return this.debugger;
    }

    /**
     * Builds the GUI.
     */
    private void buildGUI() {
        this.setDefaultCloseOperation(WindowConstants.DO_NOTHING_ON_CLOSE); // patch 06/07/2005,
        // Fabrice Mirabile
        // Sets the frame icon
        setIconImage(icons.getImageIcon("JFrameIcon").getImage());

        // Prepares the glass pane to block the gui interaction when needed
        JPanel glassPane = (JPanel) getGlassPane();
        glassPane.addMouseListener(new MouseAdapter() {/* Nothing todo */
        });
        glassPane.addMouseMotionListener(new MouseMotionAdapter() {/* Nothing todo */
        });
        glassPane.addKeyListener(new KeyAdapter() {/* Nothing todo */
        });
        glassPane.addFocusListener(new FocusAdapter() {/* Nothing todo */
        });

        // We set the layout & prepare the constraint object
        contentPane = (JPanel) getContentPane();
        contentPane.setLayout(new BorderLayout()); // layout);

        // We add the panels container
        panelsContainer = new JPanel();
        panelsContainer.setBorder(BorderFactory.createEmptyBorder(10, 10, 0, 10));
        panelsContainer.setLayout(new GridLayout(1, 1));
        contentPane.add(panelsContainer, BorderLayout.CENTER);

        // We put the first panel
        installdata.setCurPanelNumber(0);
        IzPanel panel_0 = (IzPanel) installdata.getPanels().get(0);
        panelsContainer.add(panel_0);

        // We add the navigation buttons & labels

        NavigationHandler navHandler = new NavigationHandler();

        JPanel navPanel = new JPanel();
        navPanel.setLayout(new BoxLayout(navPanel, BoxLayout.X_AXIS));
        navPanel.setBorder(BorderFactory.createCompoundBorder(BorderFactory.createEmptyBorder(8, 8,
                8, 8), BorderFactory.createTitledBorder(new EtchedLineBorder(), langpack
                .getString("installer.madewith")
                + " ", TitledBorder.DEFAULT_JUSTIFICATION, TitledBorder.DEFAULT_POSITION, new Font(
                "Dialog", Font.PLAIN, 10))));

        // Add help Button to the navigation panel
        this.helpButton = ButtonFactory.createButton(langpack.getString("installer.help"), icons
                .getImageIcon("help"), installdata.buttonsHColor);
        navPanel.add(this.helpButton);
        this.helpButton.setName(BUTTON_HELP.id);
        this.helpButton.addActionListener(new HelpHandler());

        navPanel.add(Box.createHorizontalGlue());

        prevButton = ButtonFactory.createButton(langpack.getString("installer.prev"), icons
                .getImageIcon("stepback"), installdata.buttonsHColor);
        navPanel.add(prevButton);
        prevButton.addActionListener(navHandler);
        prevButton.setName(BUTTON_PREV.id);

        navPanel.add(Box.createRigidArea(new Dimension(5, 0)));

        nextButton = ButtonFactory.createButton(langpack.getString("installer.next"), icons
                .getImageIcon("stepforward"), installdata.buttonsHColor);
        navPanel.add(nextButton);
        nextButton.setName(BUTTON_NEXT.id);
        nextButton.addActionListener(navHandler);

        navPanel.add(Box.createRigidArea(new Dimension(5, 0)));

        quitButton = ButtonFactory.createButton(langpack.getString("installer.quit"), icons
                .getImageIcon("stop"), installdata.buttonsHColor);
        navPanel.add(quitButton);
        quitButton.setName(BUTTON_QUIT.id);
        quitButton.addActionListener(navHandler);
        contentPane.add(navPanel, BorderLayout.SOUTH);

        // always initialize debugger
        debugger = new Debugger(installdata, icons, rules);
        // this needed to fully initialize the debugger.
        JPanel debugpanel = debugger.getDebugPanel();

        // create a debug panel if TRACE is enabled
        if (Debug.isTRACE()) {
            if (installdata.guiPrefs.modifier.containsKey("showDebugWindow")
                    && Boolean.valueOf(installdata.guiPrefs.modifier.get("showDebugWindow"))) {
                JFrame debugframe = new JFrame("Debug information");
                debugframe.setContentPane(debugpanel);
                debugframe.setSize(new Dimension(400, 400));
                debugframe.setVisible(true);
            } else {
                debugpanel.setPreferredSize(new Dimension(200, 400));
                contentPane.add(debugpanel, BorderLayout.EAST);
            }
        }

        try {
            ImageIcon icon = loadIcon(ICON_RESOURCE, 0, true);
            if (icon != null) {
                JPanel imgPanel = new JPanel();
                imgPanel.setLayout(new BorderLayout());
                imgPanel.setBorder(BorderFactory.createEmptyBorder(10, 10, 0, 0));
                iconLabel = new JLabel(icon);
                iconLabel.setBorder(BorderFactory.createLoweredBevelBorder());
                imgPanel.add(iconLabel, BorderLayout.NORTH);
                contentPane.add(imgPanel, BorderLayout.WEST);
            }
        }
        catch (Exception e) {
            // ignore
        }

        loadAndShowImage(0);
        getRootPane().setDefaultButton(nextButton);
        callGUIListener(GUIListener.GUI_BUILDED, navPanel);
        createHeading(navPanel);
    }

    private void callGUIListener(int what) {
        callGUIListener(what, null);
    }

    private void callGUIListener(int what, Object param) {
        Iterator<GUIListener> iter = guiListener.iterator();
        while (iter.hasNext()) {
            (iter.next()).guiActionPerformed(what, param);
        }
    }

    /**
     * Loads icon for given panel.
     *
     * @param resPrefix   resources prefix.
     * @param PanelNo     panel id.
     * @param tryBaseIcon should try to fallback to base icon?
     * @return icon image
     * @throws ResourceNotFoundException
     * @throws IOException
     */
    private ImageIcon loadIcon(String resPrefix, int PanelNo, boolean tryBaseIcon)
            throws ResourceNotFoundException, IOException {
        ResourceManager rm = ResourceManager.getInstance();
        ImageIcon icon;
        String iconext = this.getIconResourceNameExtension();
        if (tryBaseIcon) {
            try {
                icon = rm.getImageIconResource(resPrefix);
            }
            catch (Exception e) // This is not that clean ...
            {
                icon = rm.getImageIconResource(resPrefix + "." + PanelNo + iconext);
            }
        } else {
            icon = rm.getImageIconResource(resPrefix + "." + PanelNo + iconext);
        }
        return (icon);
    }

    /**
     * Loads icon for given panel id.
     *
     * @param resPrefix   resource prefix.
     * @param panelid     panel id.
     * @param tryBaseIcon should try to load base icon?
     * @return image icon
     * @throws ResourceNotFoundException
     * @throws IOException
     */
    private ImageIcon loadIcon(String resPrefix, String panelid, boolean tryBaseIcon)
            throws ResourceNotFoundException, IOException {
        ResourceManager rm = ResourceManager.getInstance();
        ImageIcon icon = null;
        String iconext = this.getIconResourceNameExtension();
        if (tryBaseIcon) {
            try {
                icon = rm.getImageIconResource(resPrefix);
            }
            catch (Exception e) // This is not that clean ...
            {
                icon = rm.getImageIconResource(resPrefix + "." + panelid + iconext);
            }
        } else {
            icon = rm.getImageIconResource(resPrefix + "." + panelid + iconext);
        }
        return (icon);
    }

    /**
     * Returns the current set extension to icon resource names. Can be used to change the static
     * installer image based on user input
     *
     * @return a resource extension or an empty string if the variable was not set.
     */
    private String getIconResourceNameExtension() {
        try {
            String iconext = this.installdata.getVariable(ICON_RESOURCE_EXT_VARIABLE_NAME);
            if (iconext == null) {
                iconext = "";
            } else {

                if ((iconext.length() > 0) && (iconext.charAt(0) != '.')) {
                    iconext = "." + iconext;
                }
            }
            iconext = iconext.trim();
            return iconext;
        }
        catch (Exception e) {
            // in case of error, return an empty string
            return "";
        }
    }

    private void loadAndShowImage(int panelNo) {
        loadAndShowImage(iconLabel, ICON_RESOURCE, panelNo);
    }

    private void loadAndShowImage(int panelNo, String panelid) {
        loadAndShowImage(iconLabel, ICON_RESOURCE, panelNo, panelid);
    }

    private void loadAndShowImage(JLabel iLabel, String resPrefix, int panelno, String panelid) {
        ImageIcon icon = null;
        try {
            icon = loadIcon(resPrefix, panelid, false);
        }
        catch (Exception e) {
            try {
                icon = loadIcon(resPrefix, panelno, false);
            }
            catch (Exception ex) {
                try {
                    icon = loadIcon(resPrefix, panelid, true);
                }
                catch (Exception e1) {
                    // ignore
                }
            }
        }
        if (icon != null) {
            iLabel.setVisible(false);
            iLabel.setIcon(icon);
            iLabel.setVisible(true);
        }
    }

    private void loadAndShowImage(JLabel iLabel, String resPrefix, int panelNo) {
        ImageIcon icon = null;
        try {
            icon = loadIcon(resPrefix, panelNo, false);
        }
        catch (Exception e) {
            try {
                icon = loadIcon(resPrefix, panelNo, true);
            }
            catch (Exception e1) {
                // ignore
            }
        }
        if (icon != null) {
            iLabel.setVisible(false);
            iLabel.setIcon(icon);
            iLabel.setVisible(true);
        }
    }

    /**
     * Shows the frame.
     */
    private void showFrame() {
        setVisible(true);
    }

    /**
     * Here is persisted the direction of panel traversing.
     */
    private boolean isBack = false;

    /**
     * Switches the current panel.
     *
     * @param last Description of the Parameter
     */
    protected void switchPanel(int last) {
        // refresh dynamic variables every time, a panel switch is done
        installdata.refreshDynamicVariables(substitutor);
        try {
            if (installdata.getCurPanelNumber() < last) {
                isBack = true;
            }
            panelsContainer.setVisible(false);
            IzPanel panel = (IzPanel) installdata.getPanels().get(installdata.getCurPanelNumber());
            IzPanel l_panel = (IzPanel) installdata.getPanels().get(last);
            showHelpButton(panel.canShowHelp());
            if (Debug.isTRACE()) {
                debugger.switchPanel(panel.getMetadata(), l_panel.getMetadata());
            }
            Log.getInstance().addDebugMessage(
                    "InstallerFrame.switchPanel: try switching panel from {0} to {1} ({2} to {3})",
                    new String[]{l_panel.getClass().getName(), panel.getClass().getName(),
                            Integer.toString(last), Integer.toString(installdata.getCurPanelNumber())},
                    DebugConstants.PANEL_TRACE, null);

            // instead of writing data here which leads to duplicated entries in
            // auto-installation script (bug # 4551), let's make data only immediately before
            // writing out that script.
            // l_panel.makeXMLData(installdata.xmlData.getChildAtIndex(last));
            // No previos button in the first visible panel

            if (panelManager.isVisible(installdata.getCurPanelNumber())) {
                prevButton.setVisible(false);
                lockPrevButton();
                unlockNextButton(); // if we push the button back at the license
                // panel
            }
            // Only the exit button in the last panel.
            else if (panelManager.isLast(installdata.getCurPanelNumber())) {
                prevButton.setVisible(false);
                nextButton.setVisible(false);
                lockNextButton();
            } else {
                if (hasNavigatePrevious(installdata.getCurPanelNumber(), true) != -1) {
                    prevButton.setVisible(true);
                    unlockPrevButton();
                } else {
                    lockPrevButton();
                    prevButton.setVisible(false);
                }
                if (hasNavigateNext(installdata.getCurPanelNumber(), true) != -1) {
                    nextButton.setVisible(true);
                    unlockNextButton();
                } else {
                    lockNextButton();
                    nextButton.setVisible(false);
                }

            }
            // With VM version >= 1.5 setting default button one time will not work.
            // Therefore we set it every panel switch and that also later. But in
            // the moment it seems so that the quit button will not used as default button.
            // No idea why... (Klaus Bartz, 06.09.25)
            SwingUtilities.invokeLater(new Runnable() {

                public void run() {
                    JButton cdb = null;
                    String buttonName = "next";
                    if (nextButton.isEnabled()) {
                        cdb = nextButton;
                        quitButton.setDefaultCapable(false);
                        prevButton.setDefaultCapable(false);
                        nextButton.setDefaultCapable(true);
                    } else if (quitButton.isEnabled()) {
                        cdb = quitButton;
                        buttonName = "quit";
                        quitButton.setDefaultCapable(true);
                        prevButton.setDefaultCapable(false);
                        nextButton.setDefaultCapable(false);
                    }
                    getRootPane().setDefaultButton(cdb);
                    Log.getInstance().addDebugMessage(
                            "InstallerFrame.switchPanel: setting {0} as default button",
                            new String[]{buttonName}, DebugConstants.PANEL_TRACE, null);
                }
            });

            // Change panels container to the current one.
            panelsContainer.remove(l_panel);
            l_panel.panelDeactivate();
            panelsContainer.add(panel);

            if (panel.getInitialFocus() != null) { // Initial focus hint should be performed after current panel
                // was added to the panels container, else the focus hint will
                // be ignored.
                // Give a hint for the initial focus to the system.
                final Component inFoc = panel.getInitialFocus();
                if (JAVA_SPECIFICATION_VERSION < 1.35) {
                    inFoc.requestFocus();
                } else { // On java VM version >= 1.5 it works only if
                    // invoke later will be used.
                    SwingUtilities.invokeLater(new Runnable() {

                        public void run() {
                            inFoc.requestFocusInWindow();
                        }
                    });
                }
                /*
                 * On editable text components position the caret to the end of the cust existent
                 * text.
                 */
                if (inFoc instanceof JTextComponent) {
                    JTextComponent inText = (JTextComponent) inFoc;
                    if (inText.isEditable() && inText.getDocument() != null) {
                        inText.setCaretPosition(inText.getDocument().getLength());
                    }
                }
            }
            performHeading(panel);
            performHeadingCounter(panel);
            panel.executePreActivationActions();
            panel.panelActivate();
            panelsContainer.setVisible(true);
            Panel metadata = panel.getMetadata();
            if ((metadata != null) && (!"UNKNOWN".equals(metadata.getPanelid()))) {
                loadAndShowImage(panelManager.getPanelVisibilityNumber(installdata.getCurPanelNumber()), metadata
                        .getPanelid());
            } else {
                loadAndShowImage(panelManager.getPanelVisibilityNumber(installdata.getCurPanelNumber()));
            }
            isBack = false;
            callGUIListener(GUIListener.PANEL_SWITCHED);
            Log.getInstance().addDebugMessage("InstallerFrame.switchPanel: switched", null,
                    DebugConstants.PANEL_TRACE, null);
        }
        catch (Exception err) {
            err.printStackTrace();
        }
    }

    /**
     * REFACTOR : A remplacer par l'utilisation directe de
     * resourceManager.getInputStream()
     * Gets the stream to a resource.
     *
     * @param res The resource id.
     * @return The resource value, null if not found
     * @throws Exception
     */
    public InputStream getResource(String res) throws Exception {
        InputStream result;
        String basePath = "";
        ResourceManager rm = null;

        try {
            rm = ResourceManager.getInstance();
            basePath = rm.getResourceBasePath();
        }
        catch (Exception e) {
            e.printStackTrace();
        }

        result = this.getClass().getResourceAsStream(basePath + res);

        if (result == null) {
            throw new ResourceNotFoundException("Warning: Resource not found: "
                    + res);
        }
        return result;
    }

    /**
     * Centers a window on screen.
     *
     * @param frame The window tp center.
     */
    public void centerFrame(Window frame) {
        Point center = GraphicsEnvironment.getLocalGraphicsEnvironment().getCenterPoint();
        Dimension frameSize = frame.getSize();
        frame.setLocation(center.x - frameSize.width / 2, center.y - frameSize.height / 2 - 10);
    }

    /**
     * Returns the panels container size.
     *
     * @return The panels container size.
     */
    public Dimension getPanelsContainerSize() {
        return panelsContainer.getSize();
    }

    /**
     * Sets the parameters of a GridBagConstraints object.
     *
     * @param gbc The constraints object.
     * @param gx  The x coordinates.
     * @param gy  The y coordinates.
     * @param gw  The width.
     * @param wx  The x wheight.
     * @param wy  The y wheight.
     * @param gh  Description of the Parameter
     */
    public void buildConstraints(GridBagConstraints gbc, int gx, int gy, int gw, int gh, double wx,
                                 double wy) {
        gbc.gridx = gx;
        gbc.gridy = gy;
        gbc.gridwidth = gw;
        gbc.gridheight = gh;
        gbc.weightx = wx;
        gbc.weighty = wy;
    }

    /**
     * Makes a clean closing.
     */
    public void exit() {
        // FIXME !!! Reboot handling
        if (installdata.isCanClose()
                || ((!nextButton.isVisible() || !nextButton.isEnabled()) && (!prevButton
                .isVisible() || !prevButton.isEnabled()))) {
            // this does nothing if the uninstaller was not included
            uninstallDataWriter.write(installdata);

            boolean reboot = false;
            if (installdata.isRebootNecessary()) {
                String message, title;
                VariableSubstitutor vs = new VariableSubstitutorImpl(installdata.getVariables());
                System.out.println("[ There are file operations pending after reboot ]");
                switch (installdata.getInfo().getRebootAction()) {
                    case Info.REBOOT_ACTION_ALWAYS:
                        reboot = true;
                        break;
                    case Info.REBOOT_ACTION_ASK:
                        message = vs.substitute(langpack.getString("installer.reboot.ask.message"), null);
                        title = vs.substitute(langpack.getString("installer.reboot.ask.title"), null);
                        int res = JOptionPane
                                .showConfirmDialog(this, message, title, JOptionPane.YES_NO_OPTION);
                        if (res == JOptionPane.YES_OPTION) {
                            reboot = true;
                        }
                        break;
                    case Info.REBOOT_ACTION_NOTICE:
                        message = vs.substitute(langpack.getString("installer.reboot.notice.message"), null);
                        title = vs.substitute(langpack.getString("installer.reboot.notice.title"), null);
                        JOptionPane.showConfirmDialog(this, message, title, JOptionPane.OK_OPTION);
                        break;
                }
                if (reboot)
                    System.out.println("[ Rebooting now automatically ]");
            }

            Housekeeper.getInstance().shutDown(0, reboot);
        } else {
            // The installation is not over
            if (Unpacker.isDiscardInterrupt() && interruptCount < MAX_INTERRUPT) { // But we should not interrupt.
                interruptCount++;
                return;
            }
            // Use a alternate message and title if defined.
            final String mkey = "installer.quit.reversemessage";
            final String tkey = "installer.quit.reversetitle";
            String message = langpack.getString(mkey);
            String title = langpack.getString(tkey);
            // message equal to key -> no alternate message defined.
            if (message.indexOf(mkey) > -1) {
                message = langpack.getString("installer.quit.message");
            }
            // title equal to key -> no alternate title defined.
            if (title.indexOf(tkey) > -1) {
                title = langpack.getString("installer.quit.title");
            }
            // Now replace variables in message or title.
            VariableSubstitutor vs = new VariableSubstitutorImpl(installdata.getVariables());
            message = vs.substitute(message, null);
            title = vs.substitute(title, null);
            int res = JOptionPane
                    .showConfirmDialog(this, message, title, JOptionPane.YES_NO_OPTION);
            if (res == JOptionPane.YES_OPTION) {
                wipeAborted();
                Housekeeper.getInstance().shutDown(0);
            }
        }
    }

    /**
     * Wipes the written files when you abort the installation.
     */
    protected void wipeAborted() {
        // We set interrupt to all running Unpacker and wait 40 sec for maximum.
        // If interrupt is discarded (return value false), return immediately:
        if (!Unpacker.interruptAll(40000)) {
            return;
        }

        // Wipe the files that had been installed
        UninstallData u = UninstallData.getInstance();
        for (String p : u.getInstalledFilesList()) {
            File f = new File(p);
            f.delete();
        }
    }

    /**
     * Launches the installation.
     *
     * @param listener The installation listener.
     */
    public void install(AbstractUIProgressHandler listener) {
        IUnpacker unpacker = UnpackerFactory.getUnpacker(this.installdata.getInfo()
                .getUnpackerClassName(), installdata, listener);
        unpacker.setRules(rules);
        Thread unpackerthread = new Thread(unpacker, "IzPack - Unpacker thread");
        unpackerthread.start();
    }

    /**
     * Writes an XML tree.
     *
     * @param root The XML tree to write out.
     * @param out  The stream to write on.
     * @throws Exception Description of the Exception
     */
    public void writeXMLTree(IXMLElement root, OutputStream out) throws Exception {
        IXMLWriter writer = new XMLWriter(out);
        // fix bug# 4551
        // write.write(root);
        for (int i = 0; i < installdata.getPanels().size(); i++) {
            IzPanel panel = (IzPanel) installdata.getPanels().get(i);
            panel.makeXMLData(installdata.getXmlData().getChildAtIndex(i));
        }
        writer.write(root);

    }

    /**
     * Changes the quit button text. If <tt>text</tt> is null, the default quit text is used.
     *
     * @param text text to be used for changes
     */
    public void setQuitButtonText(String text) {
        String text1 = text;
        if (text1 == null) {
            text1 = langpack.getString("installer.quit");
        }
        quitButton.setText(text1);
    }

    /**
     * Sets a new icon into the quit button if icons should be used, else nothing will be done.
     *
     * @param iconName name of the icon to be used
     */
    public void setQuitButtonIcon(String iconName) {
        String useButtonIcons = installdata.guiPrefs.modifier.get("useButtonIcons");

        if (useButtonIcons == null || "yes".equalsIgnoreCase(useButtonIcons)) {
            quitButton.setIcon(icons.getImageIcon(iconName));
        }
    }

    /**
     * FocusTraversalPolicy objects to handle keybord blocking; the declaration os Object allows to
     * use a pre version 1.4 VM.
     */
    private Object usualFTP = null;

    private Object blockFTP = null;

    /**
     * Blocks GUI interaction.
     */
    public void blockGUI() {
        setCursor(Cursor.getPredefinedCursor(Cursor.WAIT_CURSOR));
        getGlassPane().setVisible(true);
        getGlassPane().setEnabled(true);
        // No traversal handling before VM version 1.4
        if (JAVA_SPECIFICATION_VERSION < 1.35) {
            return;
        }
        if (usualFTP == null) {
            usualFTP = getFocusTraversalPolicy();
        }
        if (blockFTP == null) {
            blockFTP = new BlockFocusTraversalPolicy();
        }
        setFocusTraversalPolicy((java.awt.FocusTraversalPolicy) blockFTP);
        getGlassPane().requestFocus();
        callGUIListener(GUIListener.GUI_BLOCKED);

    }

    /**
     * Releases GUI interaction.
     */
    public void releaseGUI() {
        getGlassPane().setEnabled(false);
        getGlassPane().setVisible(false);
        setCursor(Cursor.getPredefinedCursor(Cursor.DEFAULT_CURSOR));
        // No traversal handling before VM version 1.4
        if (JAVA_SPECIFICATION_VERSION < 1.35) {
            return;
        }
        setFocusTraversalPolicy((java.awt.FocusTraversalPolicy) usualFTP);
        callGUIListener(GUIListener.GUI_RELEASED);
    }

    /**
     * Locks the 'previous' button.
     */
    public void lockPrevButton() {
        prevButton.setEnabled(false);
    }

    /**
     * Locks the 'next' button.
     */
    public void lockNextButton() {
        nextButton.setEnabled(false);
    }

    /**
     * Unlocks the 'previous' button.
     */
    public void unlockPrevButton() {
        prevButton.setEnabled(true);
    }

    /**
     * Unlocks the 'next' button.
     */
    public void unlockNextButton() {
        unlockNextButton(true);
    }

    /**
     * Unlocks the 'next' button.
     *
     * @param requestFocus if <code>true</code> focus goes to <code>nextButton</code>
     */
    public void unlockNextButton(boolean requestFocus) {
        nextButton.setEnabled(true);
        if (requestFocus) {
            nextButton.requestFocusInWindow();
            getRootPane().setDefaultButton(nextButton);
            if (this.getFocusOwner() != null) {
                Debug.trace("Current focus owner: " + this.getFocusOwner().getName());
            }
            if (!(getRootPane().getDefaultButton() == nextButton)) {
                Debug.trace("Next button not default button, setting...");
                quitButton.setDefaultCapable(false);
                prevButton.setDefaultCapable(false);
                nextButton.setDefaultCapable(true);
                getRootPane().setDefaultButton(nextButton);
            }
        }
    }

    /**
     * Allows a panel to ask to be skipped.
     */
    public void skipPanel() {
        if (installdata.getCurPanelNumber() < installdata.getPanels().size() - 1) {
            if (isBack) {
                navigatePrevious(installdata.getCurPanelNumber());
            } else {
                navigateNext(installdata.getCurPanelNumber(), false);
            }
        }
    }

    /**
     * Method checks whether conditions are met to show the given panel.
     *
     * @param panelnumber the panel number to check
     * @return true or false
     */
    public boolean canShow(int panelnumber) {
        IzPanel panel = (IzPanel) installdata.getPanels().get(panelnumber);
        Panel panelmetadata = panel.getMetadata();
        String panelid = panelmetadata.getPanelid();
        Debug.trace("Current Panel: " + panelid);

        if (panelmetadata.hasCondition()) {
            Debug.log("Checking panelcondition");
            return rules.isConditionTrue(panelmetadata.getCondition());
        } else {
            if (!rules.canShowPanel(panelid, this.installdata.getVariables())) {
                // skip panel, if conditions for panel aren't met
                Debug.log("Skip panel with panelid=" + panelid);
                // panel should be skipped, so we have to decrement panelnumber for skipping
                return false;
            } else {
                return true;
            }
        }
    }

    /**
     * This function moves to the next panel
     */
    public void navigateNext() {
        // If the button is inactive this indicates that we cannot move
        // so we don't do the move
        if (!nextButton.isEnabled()) {
            return;
        }
        this.navigateNext(installdata.getCurPanelNumber(), true);
    }

    /**
     * This function searches for the next available panel, the search begins from given panel+1
     *
     * @param startPanel   the starting panel number
     * @param doValidation whether to do panel validation
     */
    public void navigateNext(int startPanel, boolean doValidation) {
        if ((installdata.getCurPanelNumber() < installdata.getPanels().size() - 1)) {
            // We must trasfer all fields into the variables before
            // panelconditions try to resolve the rules based on unassigned vars.
            final IzPanel panel = (IzPanel) installdata.getPanels().get(startPanel);
            panel.executePreValidationActions();
            boolean isValid = doValidation ? panel.panelValidated() : true;
            panel.executePostValidationActions();

            // check if we can display the next panel or if there was an error during actions that
            // disables the next button
            if (!nextButton.isEnabled()) {
                return;
            }

            // if this is not here, validation will
            // occur mutilple times while skipping panels through the recursion
            if (!isValid) {
                return;
            }

            // We try to show the next panel that we can.
            int nextPanel = hasNavigateNext(startPanel, false);
            if (-1 != nextPanel) {
                installdata.setCurPanelNumber(nextPanel);
                switchPanel(startPanel);
            }
        }
    }

    /**
     * Check to see if there is another panel that can be navigated to next. This checks the
     * successive panels to see if at least one can be shown based on the conditions associated with
     * the panels.
     *
     * @param startPanel  The panel to check from
     * @param visibleOnly Only check the visible panels
     * @return The panel that we can navigate to next or -1 if there is no panel that we can
     *         navigate next to
     */
    public int hasNavigateNext(int startPanel, boolean visibleOnly) {
        // Assume that we cannot navigate to another panel
        int res = -1;
        // Start from the panel given and check each one until we find one
        // that we can navigate to or until there are no more panels
        for (int panel = startPanel + 1; res == -1 && panel < installdata.getPanels().size(); panel++) {
            // See if we can show this panel
            if (!visibleOnly || panelManager.isVisible(panel)) {
                if (canShow(panel)) {
                    res = panel;
                }
            }
        }
        // Return the result
        return res;
    }

    /**
     * Check to see if there is another panel that can be navigated to previous. This checks the
     * previous panels to see if at least one can be shown based on the conditions associated with
     * the panels.
     *
     * @param endingPanel The panel to check from
     * @return The panel that we can navigate to previous or -1 if there is no panel that we can
     *         navigate previous to
     */
    public int hasNavigatePrevious(int endingPanel, boolean visibleOnly) {
        // Assume that we cannot navigate to another panel
        int res = -1;
        // Start from the panel given and check each one until we find one
        // that we can navigate to or until there are no more panels
        for (int panel = endingPanel - 1; res == -1 && panel >= 0; panel--) {
            // See if we can show this panel
            if (!visibleOnly || panelManager.isVisible(panel)) {
                if (canShow(panel)) {
                    res = panel;
                }
            }
        }
        // Return the result
        return res;
    }

    /**
     * This function moves to the previous panel
     */
    public void navigatePrevious() {
        // If the button is inactive this indicates that we cannot move
        // so we don't do the move
        if (!prevButton.isEnabled()) {
            return;
        }
        this.navigatePrevious(installdata.getCurPanelNumber());
    }

    /**
     * This function switches to the available panel that is just before the given one.
     *
     * @param endingPanel the panel to search backwards, beginning from this.
     */
    public void navigatePrevious(int endingPanel) {
        // We try to show the previous panel that we can.
        int prevPanel = hasNavigatePrevious(endingPanel, false);
        if (-1 != prevPanel) {
            installdata.setCurPanelNumber(prevPanel);
            switchPanel(endingPanel);
        }
    }

    /**
     * Show help Window
     */
    public void showHelp() {
        IzPanel izPanel = (IzPanel) installdata.getPanels().get(installdata.getCurPanelNumber());
        izPanel.showHelp();
    }

    public void launchGUI() {
        final InstallerFrame installerFrame = this;
        SwingUtilities.invokeLater(new Runnable() {
            public void run() {
                try {
                    installerFrame.enableFrame();
                }
                catch (Exception e) {
                    e.printStackTrace();
                }
            }
        });

    }

    /**
     * Handles the events from the navigation bar elements.
     *
     * @author Julien Ponge
     */
    class NavigationHandler implements ActionListener {

        /**
         * Actions handler.
         *
         * @param e The event.
         */
        public void actionPerformed(ActionEvent e) {
            Object source = e.getSource();
            if (source == prevButton) {
                navigatePrevious();
            } else if (source == nextButton) {
                navigateNext();
            } else if (source == quitButton) {
                exit();
            }

        }
    }

    class HelpHandler implements ActionListener {

        /**
         * Actions handler.
         *
         * @param e The event.
         */
        public void actionPerformed(ActionEvent e) {
            showHelp();
        }
    }

    /**
     * The window events handler.
     *
     * @author julien created October 27, 2002
     */
    class WindowHandler extends WindowAdapter {

        /**
         * Window close is pressed,
         *
         * @param e The event.
         */
        public void windowClosing(WindowEvent e) {
            // We ask for confirmation
            exit();
        }

        /**
         * OLD VERSION We can't avoid the exit here, so don't call exit anywhere else.
         *
         * @param e The event.
         *
         * public void windowClosing(WindowEvent e) { if (Unpacker.isDiscardInterrupt() &&
         * interruptCount < MAX_INTERRUPT) { // But we should not interrupt. interruptCount++;
         * return; } // We show an alert anyway if (!installdata.canClose)
         * JOptionPane.showMessageDialog(null, langpack.getString("installer.quit.message"),
         * langpack.getString("installer.warning"), JOptionPane.ERROR_MESSAGE); wipeAborted();
         * Housekeeper.getInstance().shutDown(0); }
         */
    }

    /**
     * A FocusTraversalPolicy that only allows the block panel to have the focus
     */
    private class BlockFocusTraversalPolicy extends java.awt.DefaultFocusTraversalPolicy {

        private static final long serialVersionUID = 3258413928261169209L;

        /**
         * Only accepts the block panel
         *
         * @param aComp the component to check
         * @return true if aComp is the block panel
         */
        protected boolean accept(Component aComp) {
            return aComp == getGlassPane();
        }
    }

    /**
     * Returns the gui creation listener list.
     *
     * @return the gui creation listener list
     */
    public List<GUIListener> getGuiListener() {
        return guiListener;
    }

    /**
     * Add a listener to the listener list.
     *
     * @param listener to be added as gui creation listener
     */
    public void addGuiListener(GUIListener listener) {
        guiListener.add(listener);
    }

    /**
     * Creates heading labels.
     *
     * @param headingLines the number of lines of heading labels
     * @param back         background color (currently not used)
     */
    private void createHeadingLabels(int headingLines, Color back) {
        // headingLabels are an array which contains the labels for header (0),
        // description lines and the icon (last).
        headingLabels = new JLabel[headingLines + 1];
        headingLabels[0] = new JLabel("");
        // First line ist the "main heading" which should be bold.
        headingLabels[0].setFont(headingLabels[0].getFont().deriveFont(Font.BOLD));

        // Updated by Daniel Azarov, Exadel Inc.
        // start
        Color foreground = null;
        if (installdata.guiPrefs.modifier.containsKey("headingForegroundColor")) {
            foreground = Color.decode(installdata.guiPrefs.modifier.get("headingForegroundColor"));
            headingLabels[0].setForeground(foreground);
        }
        // end

        if (installdata.guiPrefs.modifier.containsKey("headingFontSize")) {
            float fontSize = Float.parseFloat(installdata.guiPrefs.modifier.get("headingFontSize"));
            if (fontSize > 0.0 && fontSize <= 5.0) {
                float currentSize = headingLabels[0].getFont().getSize2D();
                headingLabels[0].setFont(headingLabels[0].getFont().deriveFont(
                        currentSize * fontSize));
            }
        }
        if (imageLeft) {
            headingLabels[0].setAlignmentX(Component.RIGHT_ALIGNMENT);
        }
        for (int i = 1; i < headingLines; ++i) {
            headingLabels[i] = new JLabel();
            // Minor headings should be a little bit more to the right.
            if (imageLeft) {
                headingLabels[i].setAlignmentX(Component.RIGHT_ALIGNMENT);
            } else {
                headingLabels[i].setBorder(BorderFactory.createEmptyBorder(0, 30, 0, 8));
            }
        }

    }

    /**
     * Creates heading panel counter.
     *
     * @param back             background color
     * @param navPanel         navi JPanel
     * @param leftHeadingPanel left heading JPanel
     */
    private void createHeadingCounter(Color back, JPanel navPanel, JPanel leftHeadingPanel) {
        int i;
        String counterPos = "inHeading";
        if (installdata.guiPrefs.modifier.containsKey("headingPanelCounterPos")) {
            counterPos = installdata.guiPrefs.modifier.get("headingPanelCounterPos");
        }
        // Do not create counter if it should be in the heading, but no heading should be used.
        if (leftHeadingPanel == null && "inHeading".equalsIgnoreCase(counterPos)) {
            return;
        }
        if (installdata.guiPrefs.modifier.containsKey("headingPanelCounter")) {
            headingCounterComponent = null;
            if ("progressbar".equalsIgnoreCase(installdata.guiPrefs.modifier
                    .get("headingPanelCounter"))) {
                JProgressBar headingProgressBar = new JProgressBar();
                headingProgressBar.setStringPainted(true);
                headingProgressBar.setString("");
                headingProgressBar.setValue(0);
                headingCounterComponent = headingProgressBar;
                if (imageLeft) {
                    headingCounterComponent.setAlignmentX(Component.RIGHT_ALIGNMENT);
                }
            } else if ("text".equalsIgnoreCase(installdata.guiPrefs.modifier
                    .get("headingPanelCounter"))) {
                JLabel headingCountPanels = new JLabel(" ");
                headingCounterComponent = headingCountPanels;
                if (imageLeft) {
                    headingCounterComponent.setAlignmentX(Component.RIGHT_ALIGNMENT);
                } else {
                    headingCounterComponent.setBorder(BorderFactory.createEmptyBorder(0, 30, 0, 0));
                }

                // Updated by Daniel Azarov, Exadel Inc.
                // start
                Color foreground = null;
                if (installdata.guiPrefs.modifier.containsKey("headingForegroundColor")) {
                    foreground = Color.decode(installdata.guiPrefs.modifier
                            .get("headingForegroundColor"));
                    headingCountPanels.setForeground(foreground);
                }
                // end
            }
            if ("inHeading".equals(counterPos)) {
                leftHeadingPanel.add(headingCounterComponent);
            } else if ("inNavigationPanel".equals(counterPos)) {
                Component[] comps = navPanel.getComponents();
                for (i = 0; i < comps.length; ++i) {
                    if (comps[i].equals(prevButton)) {
                        break;
                    }
                }
                if (i <= comps.length) {
                    navPanel.add(Box.createHorizontalGlue(), i);
                    navPanel.add(headingCounterComponent, i);
                }

            }
        }
    }

    /**
     * Creates heading icon.
     *
     * @param back the color of background around image.
     * @return a panel with heading image.
     */
    private JPanel createHeadingIcon(Color back) {
        // the icon
        ImageIcon icon = null;
        try {
            icon = loadIcon(HEADING_ICON_RESOURCE, 0, true);
        }
        catch (Exception e) {
            // ignore
        }
        JPanel imgPanel = new JPanel();
        imgPanel.setLayout(new BoxLayout(imgPanel, BoxLayout.Y_AXIS));

        // Updated by Daniel Azarov, Exadel Inc.
        // start
        int borderSize = 8;
        if (installdata.guiPrefs.modifier.containsKey("headingImageBorderSize")) {
            borderSize = Integer.parseInt(installdata.guiPrefs.modifier
                    .get("headingImageBorderSize"));
        }
        imgPanel.setBorder(BorderFactory.createEmptyBorder(borderSize, borderSize, borderSize,
                borderSize));
        // end

        if (back != null) {
            imgPanel.setBackground(back);
        }
        JLabel iconLab = new JLabel(icon);
        if (imageLeft) {
            imgPanel.add(iconLab, BorderLayout.WEST);
        } else {
            imgPanel.add(iconLab, BorderLayout.EAST);
        }
        headingLabels[headingLabels.length - 1] = iconLab;
        return (imgPanel);

    }

    /**
     * Creates a Heading in given Panel.
     *
     * @param navPanel a panel
     */
    private void createHeading(JPanel navPanel) {
        headingPanel = null;
        int headingLines = 1;
        // The number of lines can be determined in the config xml file.
        // The first is the header, additonals are descriptions for the header.
        if (installdata.guiPrefs.modifier.containsKey("headingLineCount")) {
            headingLines = Integer.parseInt(installdata.guiPrefs.modifier.get("headingLineCount"));
        }
        Color back = null;
        int i = 0;
        // It is possible to determine the used background color of the heading panel.
        if (installdata.guiPrefs.modifier.containsKey("headingBackgroundColor")) {
            back = Color.decode(installdata.guiPrefs.modifier.get("headingBackgroundColor"));
        }
        // Try to create counter if no heading should be used.
        if (!isHeading(null)) {
            createHeadingCounter(back, navPanel, null);
            return;
        }
        // See if we should switch the header image to the left side
        if (installdata.guiPrefs.modifier.containsKey("headingImageOnLeft")
                && (installdata.guiPrefs.modifier.get("headingImageOnLeft").equalsIgnoreCase("yes") || installdata.guiPrefs.modifier
                .get("headingImageOnLeft").equalsIgnoreCase("true"))) {
            imageLeft = true;
        }
        // We create the text labels and the needed panels. From inner to outer.
        // Labels
        createHeadingLabels(headingLines, back);
        // Panel which contains the labels
        JPanel leftHeadingPanel = new JPanel();
        if (back != null) {
            leftHeadingPanel.setBackground(back);
        }
        leftHeadingPanel.setLayout(new BoxLayout(leftHeadingPanel, BoxLayout.Y_AXIS));
        if (imageLeft) {
            leftHeadingPanel.setBorder(BorderFactory.createEmptyBorder(0, 0, 0, 8));
        }
        for (i = 0; i < headingLines; ++i) {
            leftHeadingPanel.add(headingLabels[i]);
        }

        // HeadingPanel counter: this is a label or a progress bar which can be placed
        // in the leftHeadingPanel or in the navigation bar. It is facultative. If
        // exist, it shows the current panel number and the amount of panels.
        createHeadingCounter(back, navPanel, leftHeadingPanel);
        // It is possible to place an icon on the right side of the heading panel.
        JPanel imgPanel = createHeadingIcon(back);

        // The panel for text and icon.
        JPanel northPanel = new JPanel();
        if (back != null) {
            northPanel.setBackground(back);
        }
        northPanel.setLayout(new BoxLayout(northPanel, BoxLayout.X_AXIS));
        northPanel.setBorder(BorderFactory.createEmptyBorder(0, 12, 0, 0));
        if (imageLeft) {
            northPanel.add(imgPanel);
            northPanel.add(Box.createHorizontalGlue());
            northPanel.add(leftHeadingPanel);
        } else {
            northPanel.add(leftHeadingPanel);
            northPanel.add(Box.createHorizontalGlue());
            northPanel.add(imgPanel);
        }
        headingPanel = new JPanel(new BorderLayout());
        headingPanel.add(northPanel);
        headingPanel.add(new JSeparator(), BorderLayout.SOUTH);

        // contentPane.add(northPanel, BorderLayout.NORTH);
        contentPane.add(headingPanel, BorderLayout.NORTH);

    }

    /**
     * Returns whether this installer frame uses with the given panel a separated heading panel or
     * not. Be aware, this is an other heading as given by the IzPanel which will be placed in the
     * IzPanel. This heading will be placed if the gui preferences contains an modifier with the key
     * "useHeadingPanel" and the value "yes" and there is a message with the key "&lt;class
     * name&gt;.headline".
     *
     * @param caller the IzPanel for which heading should be resolved
     * @return whether an heading panel will be used or not
     */
    public boolean isHeading(IzPanel caller) {
        if (!installdata.guiPrefs.modifier.containsKey("useHeadingPanel")
                || !(installdata.guiPrefs.modifier.get("useHeadingPanel")).equalsIgnoreCase("yes")) {
            return (false);
        }
        if (caller == null) {
            return (true);
        }
        return (caller.getI18nStringForClass("headline", null) != null);

    }

    private void performHeading(IzPanel panel) {
        int i;
        int headingLines = 1;
        if (installdata.guiPrefs.modifier.containsKey("headingLineCount")) {
            headingLines = Integer.parseInt(installdata.guiPrefs.modifier.get("headingLineCount"));
        }

        if (headingLabels == null) {
            return;
        }
        String headline = panel.getI18nStringForClass("headline");
        if (headline == null) {
            headingPanel.setVisible(false);
            return;
        }
        for (i = 0; i <= headingLines; ++i) {
            if (headingLabels[i] != null) {
                headingLabels[i].setVisible(false);
            }
        }
        String info;
        for (i = 0; i < headingLines - 1; ++i) {
            info = panel.getI18nStringForClass("headinfo" + Integer.toString(i));
            if (info == null) {
                info = " ";
            }
            if (info.endsWith(":")) {
                info = info.substring(0, info.length() - 1) + ".";
            }
            headingLabels[i + 1].setText(info);
            headingLabels[i + 1].setVisible(true);
        }
        // Do not forgett the first headline.
        headingLabels[0].setText(headline);
        headingLabels[0].setVisible(true);
        int curPanelNo = panelManager.getPanelVisibilityNumber(installdata.getCurPanelNumber());
        if (headingLabels[headingLines] != null) {
            loadAndShowImage(headingLabels[headingLines], HEADING_ICON_RESOURCE, curPanelNo);
            headingLabels[headingLines].setVisible(true);
        }
        headingPanel.setVisible(true);

    }

    private void performHeadingCounter(IzPanel panel) {
        if (headingCounterComponent != null) {
            int curPanelNo = panelManager.getPanelVisibilityNumber((installdata.getCurPanelNumber()));
            int visPanelsCount = panelManager.getCountVisiblePanel();

            StringBuffer buf = new StringBuffer();
            buf.append(langpack.getString("installer.step")).append(" ").append(curPanelNo + 1)
                    .append(" ").append(langpack.getString("installer.of")).append(" ").append(
                    visPanelsCount + 1);
            if (headingCounterComponent instanceof JProgressBar) {
                JProgressBar headingProgressBar = (JProgressBar) headingCounterComponent;
                headingProgressBar.setMaximum(visPanelsCount + 1);
                headingProgressBar.setValue(curPanelNo + 1);
                headingProgressBar.setString(buf.toString());
            } else {
                ((JLabel) headingCounterComponent).setText(buf.toString());
            }
        }
    }

    /**
     * Shows or hides Help button depending on <code>show</code> parameter
     *
     * @param show - flag to show or hide Help button
     */
    private void showHelpButton(boolean show) {
        if (this.helpButton == null) return;
        this.helpButton.setVisible(show);
    }

    public RulesEngine getRules() {
        return rules;
    }
}<|MERGE_RESOLUTION|>--- conflicted
+++ resolved
@@ -202,11 +202,7 @@
      * @param installdata The installation data.
      * @throws Exception Description of the Exception
      */
-<<<<<<< HEAD
-    public InstallerFrame(String title, InstallData installdata, RulesEngine rules, IconsDatabase icons, IPanelComponent panelComponent, UninstallDataWriter uninstallDataWriter)
-=======
-    public InstallerFrame(String title, InstallData installdata, RulesEngine rules, IconsDatabase icons, PanelManager panelManager)
->>>>>>> d40ab6bb
+    public InstallerFrame(String title, InstallData installdata, RulesEngine rules, IconsDatabase icons, IPanelComponent panelComponent, UninstallDataWriter uninstallDataWriter, PanelManager panelManager)
             throws Exception {
         super(title);
         substitutor = new VariableSubstitutorImpl(installdata.getVariables());
@@ -215,13 +211,10 @@
         this.langpack = installdata.getLangpack();
         this.rules = rules;
         this.icons = icons;
-<<<<<<< HEAD
-        this.panelComponent = panelComponent;
+//        this.panelComponent = panelComponent;
         this.uninstallDataWriter = uninstallDataWriter;
-=======
-//        this.panelComponent = panelComponent;
         this.panelManager=panelManager;
->>>>>>> d40ab6bb
+
     }
 
     public void init() throws Exception {
