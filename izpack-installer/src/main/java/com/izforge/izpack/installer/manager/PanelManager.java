package com.izforge.izpack.installer.manager;

import com.izforge.izpack.api.adaptator.IXMLElement;
import com.izforge.izpack.api.adaptator.impl.XMLElementImpl;
import com.izforge.izpack.api.container.BindeableContainer;
import com.izforge.izpack.api.data.AutomatedInstallData;
import com.izforge.izpack.api.data.GUIInstallData;
import com.izforge.izpack.api.data.Panel;
import com.izforge.izpack.api.handler.AbstractUIHandler;
import com.izforge.izpack.api.handler.AbstractUIProgressHandler;
import com.izforge.izpack.data.PanelAction;
import com.izforge.izpack.installer.base.IzPanel;
import com.izforge.izpack.installer.unpacker.IUnpacker;
import com.izforge.izpack.merge.panel.PanelMerge;
<<<<<<< HEAD
=======
import com.izforge.izpack.merge.resolve.MergeableResolver;
>>>>>>> 9dce0f6a
import com.izforge.izpack.merge.resolve.PathResolver;
import com.izforge.izpack.util.OsConstraintHelper;

import java.util.ArrayList;
import java.util.List;

/**
 * Load panels in the container
 */
public class PanelManager
{
    private GUIInstallData installdata;
    private BindeableContainer installerContainer;
    private int lastVis;

    /**
     * Mapping from "raw" panel number to visible panel number.
     */
    protected ArrayList<Integer> visiblePanelMapping;
    private PathResolver pathResolver;
<<<<<<< HEAD

    public PanelManager(GUIInstallData installDataGUI, BindeableContainer installerContainer, PathResolver pathResolver) throws ClassNotFoundException
=======
    private MergeableResolver mergeableResolver;

    public PanelManager(GUIInstallData installDataGUI, BindeableContainer installerContainer, PathResolver pathResolver, MergeableResolver mergeableResolver) throws ClassNotFoundException
>>>>>>> 9dce0f6a
    {
        this.installdata = installDataGUI;
        this.installerContainer = installerContainer;
        this.pathResolver = pathResolver;
<<<<<<< HEAD
=======
        this.mergeableResolver = mergeableResolver;
>>>>>>> 9dce0f6a
        visiblePanelMapping = new ArrayList<Integer>();
    }

    public Class<? extends IzPanel> resolveClassName(final String className) throws ClassNotFoundException
    {
<<<<<<< HEAD
        PanelMerge panelMerge = pathResolver.getPanelMerge(className);
=======
        PanelMerge panelMerge = mergeableResolver.getPanelMerge(className, pathResolver);
>>>>>>> 9dce0f6a
        return (Class<? extends IzPanel>) Class.forName(panelMerge.getFullClassNameFromPanelName());
    }

    /**
     * Parse XML to search all used panels and add them in the pico installerContainer.
     *
     * @throws ClassNotFoundException
     */
    public PanelManager loadPanelsInContainer() throws ClassNotFoundException
    {
        // Initialisation
        // We load each of them
        java.util.List<Panel> panelsOrder = installdata.getPanelsOrder();
        for (Panel panel : panelsOrder)
        {
            if (OsConstraintHelper.oneMatchesCurrentSystem(panel.osConstraints))
            {
                Class<? extends IzPanel> aClass = resolveClassName(panel.getClassName());
                installerContainer.addComponent(aClass);
            }
        }
        return this;
    }

    /**
     * Construct all panels present in the installerContainer.<br />
     * Executing prebuild, prevalidate, postvalidate and postconstruct actions.
     *
     * @throws ClassNotFoundException
     */
<<<<<<< HEAD
    public void instantiatePanels() throws ClassNotFoundException
=======
    public void instanciatePanels() throws ClassNotFoundException
>>>>>>> 9dce0f6a
    {
        java.util.List<Panel> panelsOrder = installdata.getPanelsOrder();
        int curVisPanelNumber = 0;
        lastVis = 0;
        int count = 0;
        for (Panel panel : panelsOrder)
        {
            if (OsConstraintHelper.oneMatchesCurrentSystem(panel.osConstraints))
            {
                Class<? extends IzPanel> aClass = resolveClassName(panel.getClassName());
                executePreBuildActions(panel);
                IzPanel izPanel = installerContainer.getComponent(aClass);
                izPanel.setMetadata(panel);
                String dataValidator = panel.getValidator();
                if (dataValidator != null)
                {
                    izPanel.setValidationService(DataValidatorFactory.createDataValidator(dataValidator));
                }
                izPanel.setHelps(panel.getHelpsMap());

                preValidateAction(panel, izPanel);
                postValidateAction(panel, izPanel);

                installdata.getPanels().add(izPanel);
                if (izPanel.isHidden())
                {
                    visiblePanelMapping.add(count, -1);
                }
                else
                {
                    visiblePanelMapping.add(count, curVisPanelNumber);
                    curVisPanelNumber++;
                    lastVis = count;
                }
                count++;
                // We add the XML installDataGUI izPanel root
                IXMLElement panelRoot = new XMLElementImpl(panel.getClassName(), installdata.getXmlData());
                // if set, we add the id as an attribute to the panelRoot
                String panelId = panel.getPanelid();
                if (panelId != null)
                {
                    panelRoot.setAttribute("id", panelId);
                }
                installdata.getXmlData().addChild(panelRoot);
            }
            visiblePanelMapping.add(count, lastVis);
        }
    }


    public void executePreBuildActions(Panel panel)
    {
        List<String> preConstgructionActions = panel.getPreConstructionActions();
        if (preConstgructionActions != null)
        {
            for (String preConstgructionAction : preConstgructionActions)
            {
                PanelAction action = PanelActionFactory.createPanelAction(preConstgructionAction);
                action.initialize(panel.getPanelActionConfiguration(preConstgructionAction));
                action.executeAction(AutomatedInstallData.getInstance(), null);
            }
        }
    }

    private void preValidateAction(Panel panel, IzPanel izPanel)
    {
        List<String> preActivateActions = panel.getPreActivationActions();
        if (preActivateActions != null)
        {
            for (String panelActionClass : preActivateActions)
            {
                PanelAction action = PanelActionFactory.createPanelAction(panelActionClass);
                action.initialize(panel.getPanelActionConfiguration(panelActionClass));
                izPanel.addPreActivationAction(action);
            }
        }
    }

    private void postValidateAction(Panel panel, IzPanel izPanel)
    {
        List<String> postValidateActions = panel.getPostValidationActions();
        if (postValidateActions != null)
        {
            for (String panelActionClass : postValidateActions)
            {
                PanelAction action = PanelActionFactory.createPanelAction(panelActionClass);
                action.initialize(panel.getPanelActionConfiguration(panelActionClass));
                izPanel.addPostValidationAction(action);
            }
        }
    }

    public boolean isVisible(int panelNumber)
    {
        return !(visiblePanelMapping.get(panelNumber) == -1);
    }

    public boolean isLast(int panelNumber)
    {
        return (visiblePanelMapping.get(installdata.getPanels().size()) == panelNumber);
    }

    public int getPanelVisibilityNumber(int panel)
    {
        return visiblePanelMapping.get(panel);
    }

    public void setAbstractUIHandlerInContainer(AbstractUIHandler abstractUIHandlerInContainer)
    {
//        installerContainer.removeComponent(AbstractUIHandler.class);
//        installerContainer.addComponent(AbstractUIHandler.class, abstractUIHandlerInContainer);
    }

    public int getCountVisiblePanel()
    {
        return lastVis;
    }

    public IUnpacker getUnpacker(AbstractUIProgressHandler listener)
    {
        setAbstractUIHandlerInContainer(listener);
        return installerContainer.getComponent(IUnpacker.class);
    }
}<|MERGE_RESOLUTION|>--- conflicted
+++ resolved
@@ -12,10 +12,7 @@
 import com.izforge.izpack.installer.base.IzPanel;
 import com.izforge.izpack.installer.unpacker.IUnpacker;
 import com.izforge.izpack.merge.panel.PanelMerge;
-<<<<<<< HEAD
-=======
 import com.izforge.izpack.merge.resolve.MergeableResolver;
->>>>>>> 9dce0f6a
 import com.izforge.izpack.merge.resolve.PathResolver;
 import com.izforge.izpack.util.OsConstraintHelper;
 
@@ -36,32 +33,20 @@
      */
     protected ArrayList<Integer> visiblePanelMapping;
     private PathResolver pathResolver;
-<<<<<<< HEAD
-
-    public PanelManager(GUIInstallData installDataGUI, BindeableContainer installerContainer, PathResolver pathResolver) throws ClassNotFoundException
-=======
     private MergeableResolver mergeableResolver;
 
     public PanelManager(GUIInstallData installDataGUI, BindeableContainer installerContainer, PathResolver pathResolver, MergeableResolver mergeableResolver) throws ClassNotFoundException
->>>>>>> 9dce0f6a
     {
         this.installdata = installDataGUI;
         this.installerContainer = installerContainer;
         this.pathResolver = pathResolver;
-<<<<<<< HEAD
-=======
         this.mergeableResolver = mergeableResolver;
->>>>>>> 9dce0f6a
         visiblePanelMapping = new ArrayList<Integer>();
     }
 
     public Class<? extends IzPanel> resolveClassName(final String className) throws ClassNotFoundException
     {
-<<<<<<< HEAD
-        PanelMerge panelMerge = pathResolver.getPanelMerge(className);
-=======
         PanelMerge panelMerge = mergeableResolver.getPanelMerge(className, pathResolver);
->>>>>>> 9dce0f6a
         return (Class<? extends IzPanel>) Class.forName(panelMerge.getFullClassNameFromPanelName());
     }
 
@@ -92,11 +77,7 @@
      *
      * @throws ClassNotFoundException
      */
-<<<<<<< HEAD
     public void instantiatePanels() throws ClassNotFoundException
-=======
-    public void instanciatePanels() throws ClassNotFoundException
->>>>>>> 9dce0f6a
     {
         java.util.List<Panel> panelsOrder = installdata.getPanelsOrder();
         int curVisPanelNumber = 0;
