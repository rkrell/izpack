/*
 * IzPack - Copyright 2001-2008 Julien Ponge, All Rights Reserved.
 *
 * http://izpack.org/
 * http://izpack.codehaus.org/
 *
 * Copyright 2007 Dennis Reil
 *
 * Licensed under the Apache License, Version 2.0 (the "License");
 * you may not use this file except in compliance with the License.
 * You may obtain a copy of the License at
 *
 *     http://www.apache.org/licenses/LICENSE-2.0
 *
 * Unless required by applicable law or agreed to in writing, software
 * distributed under the License is distributed on an "AS IS" BASIS,
 * WITHOUT WARRANTIES OR CONDITIONS OF ANY KIND, either express or implied.
 * See the License for the specific language governing permissions and
 * limitations under the License.
 */

package com.izforge.izpack.installer.debugger;

import com.izforge.izpack.api.data.GUIInstallData;
import com.izforge.izpack.api.data.Panel;
import com.izforge.izpack.api.rules.Condition;
import com.izforge.izpack.api.rules.RulesEngine;
import com.izforge.izpack.gui.ButtonFactory;
import com.izforge.izpack.gui.IconsDatabase;

import javax.swing.*;
import java.awt.*;
import java.awt.event.ActionEvent;
import java.awt.event.ActionListener;
import java.awt.event.MouseEvent;
import java.awt.event.MouseListener;
import java.util.Enumeration;
import java.util.HashMap;
import java.util.Map;
import java.util.Properties;

/**
 * Class for debugging variables and conditions.
 *
 * @author Dennis Reil, <Dennis.Reil@reddot.de>
 * @version $Id: $
 */
public class Debugger
{
    private RulesEngine rules;
    private GUIInstallData idata;

    private Properties lasttimevariables;

    private JTextPane debugtxt;
    private IconsDatabase icons;
    private Map<String, VariableHistory> variableshistory;
    private Map<String, ConditionHistory> conditionhistory;

    private JTable variablestable;
    private VariableHistoryTableModel variablesmodel;
    private VariableHistoryTableCellRenderer variablesrenderer;
    private ConditionHistoryTableModel conditionhistorymodel;
    private ConditionHistoryTableCellRenderer conditionhistoryrenderer;

    public Debugger(GUIInstallData installdata, IconsDatabase icons, RulesEngine rules)
    {
        idata = installdata;
        this.rules = rules;
        lasttimevariables = (Properties) idata.getVariables().clone();
        this.icons = icons;
        this.variableshistory = new HashMap<String, VariableHistory>();
        this.conditionhistory = new HashMap<String, ConditionHistory>();
        this.init();
    }


    private void init()
    {
        String[] variablekeys = lasttimevariables.keySet().toArray(new String[lasttimevariables.size()]);
        for (String variablename : variablekeys)
        {
            VariableHistory variableHistory = new VariableHistory(variablename);
            variableHistory.addValue(lasttimevariables.getProperty(variablename), "initial value");
            variableshistory.put(variablename, variableHistory);
        }
        String[] conditionids = this.rules.getKnownConditionIds();
        for (String conditionid : conditionids)
        {
            Condition currentcondition = rules.getCondition(conditionid);
            boolean result = this.rules.isConditionTrue(currentcondition);

            ConditionHistory ch = null;
            ch = new ConditionHistory(currentcondition);

            ch.addValue(result, "initial value");
            conditionhistory.put(conditionid, ch);

        }
    }

    private void debugVariables(Panel nextpanelmetadata, Panel lastpanelmetadata)
    {
        getChangedVariables(nextpanelmetadata, lastpanelmetadata);
        lasttimevariables = (Properties) idata.getVariables().clone();
    }

    private void debugConditions(Panel nextpanelmetadata, com.izforge.izpack.api.data.Panel lastpanelmetadata)
    {
        conditionhistoryrenderer.clearState();
        updateChangedConditions("changed after panel switch from " + lastpanelmetadata.getPanelid() + " to " + nextpanelmetadata.getPanelid());
    }

    private void updateChangedConditions(String comment)
    {
        String[] conditionids = this.rules.getKnownConditionIds();
        for (String conditionid : conditionids)
        {
<<<<<<< HEAD
            Condition currentcondition = rules.getCondition(conditionid);
            ConditionHistory ch = null;
=======
            Condition currentcondition = RulesEngineImpl.getCondition(conditionid);
            ConditionHistory aConditionHistory = null;
>>>>>>> 36dfaeb1
            if (!conditionhistory.containsKey(conditionid))
            {
                // new condition
                aConditionHistory = new ConditionHistory(currentcondition);
                conditionhistory.put(conditionid, aConditionHistory);
            }
            else
            {
                aConditionHistory = conditionhistory.get(conditionid);
            }
            aConditionHistory.addValue(this.rules.isConditionTrue(currentcondition), comment);
        }
        conditionhistorymodel.fireTableDataChanged();
    }

    private Properties getChangedVariables(Panel nextpanelmetadata, Panel lastpanelmetadata)
    {
        Properties currentvariables = (Properties) idata.getVariables().clone();
        Properties changedvariables = new Properties();

        variablesrenderer.clearState();
        // check for changed and new variables        
        Enumeration currentvariableskeys = currentvariables.keys();
        boolean changes = false;
        while (currentvariableskeys.hasMoreElements())
        {
            String key = (String) currentvariableskeys.nextElement();
            String currentvalue = currentvariables.getProperty(key);
            String oldvalue = lasttimevariables.getProperty(key);

            if ((oldvalue == null))
            {
                VariableHistory variableHistory = new VariableHistory(key);
                variableHistory.addValue(currentvalue, "new after panel " + lastpanelmetadata.getPanelid());
                variableshistory.put(key, variableHistory);
                changes = true;
                changedvariables.put(key, currentvalue);
            }
            else
            {
                if (!currentvalue.equals(oldvalue))
                {
                    VariableHistory variableHistory = variableshistory.get(key);
                    variableHistory.addValue(currentvalue, "changed value after panel " + lastpanelmetadata.getPanelid());
                    changes = true;
                    changedvariables.put(key, currentvalue);
                }
            }
        }
        if (changes)
        {
            variablesmodel.fireTableDataChanged();
        }
        return changedvariables;
    }

    private void modifyVariableManually(String varnametxt, String varvaluetxt)
    {
        lasttimevariables = (Properties) idata.getVariables().clone();
        VariableHistory variableHistory = variableshistory.get(varnametxt);
        if (variableHistory != null)
        {
            variableHistory.addValue(varvaluetxt, "modified manually");
        }
        variablesmodel.fireTableDataChanged();
        updateChangedConditions("after manual modification of variable " + varnametxt);
    }

    public JPanel getDebugPanel()
    {
        JPanel debugpanel = new JPanel();
        debugpanel.setBorder(BorderFactory.createEmptyBorder(10, 10, 0, 10));
        debugpanel.setLayout(new BorderLayout());

        variablesmodel = new VariableHistoryTableModel(variableshistory);
        variablesrenderer = new VariableHistoryTableCellRenderer(variableshistory);
        variablestable = new JTable(variablesmodel);
        variablestable.setDefaultRenderer(VariableHistory.class, variablesrenderer);
        variablestable.setSelectionMode(ListSelectionModel.SINGLE_SELECTION);
        variablestable.setRowSelectionAllowed(true);

        JScrollPane scrollpane = new JScrollPane(variablestable);

        debugpanel.add(scrollpane, BorderLayout.CENTER);

        JPanel varchangepanel = new JPanel();
        varchangepanel.setLayout(new BoxLayout(varchangepanel, BoxLayout.LINE_AXIS));

        final JTextField varname = new JTextField();
        varchangepanel.add(varname);
        JLabel label = new JLabel("=");
        varchangepanel.add(label);
        final JTextField varvalue = new JTextField();
        varchangepanel.add(varvalue);
        JButton changevarbtn = ButtonFactory.createButton(idata.getLangpack().getString("debug.changevariable"), icons.get("debug.changevariable"), idata.buttonsHColor);
        changevarbtn.addActionListener(new ActionListener()
        {

            public void actionPerformed(ActionEvent e)
            {
                String varnametxt = varname.getText();
                String varvaluetxt = varvalue.getText();
                if ((varnametxt != null) && (varnametxt.length() > 0))
                {
                    if ((varvaluetxt != null) && (varvaluetxt.length() > 0))
                    {
                        idata.setVariable(varnametxt, varvaluetxt);
                        modifyVariableManually(varnametxt, varvaluetxt);
                    }
                }
            }
        });
        variablestable.addMouseListener(new MouseListener()
        {

            public void mouseClicked(MouseEvent e)
            {
                int selectedrow = variablestable.getSelectedRow();
                String selectedvariable = (String) variablesmodel.getValueAt(selectedrow, 0);

                if (e.getClickCount() == 1)
                {
                    varname.setText(selectedvariable);
                }
                else
                {
                    VariableHistory variableHistory = variableshistory.get(selectedvariable);

                    JFrame variabledetails = new JFrame("Details");

                    JTextPane detailspane = new JTextPane();
                    detailspane.setContentType("text/html");
                    detailspane.setText(variableHistory.getValueHistoryDetails());
                    detailspane.setEditable(false);
                    JScrollPane scroller = new JScrollPane(detailspane);

                    Container container = variabledetails.getContentPane();
                    container.setLayout(new BorderLayout());
                    container.add(scroller, BorderLayout.CENTER);

                    variabledetails.pack();
                    variabledetails.setVisible(true);
                }
            }

            public void mouseEntered(MouseEvent e)
            {
                // TODO Auto-generated method stub

            }

            public void mouseExited(MouseEvent e)
            {
                // TODO Auto-generated method stub

            }

            public void mousePressed(MouseEvent e)
            {
                // TODO Auto-generated method stub

            }

            public void mouseReleased(MouseEvent e)
            {
                // TODO Auto-generated method stub

            }

        });
        varchangepanel.add(changevarbtn);
        debugpanel.add(varchangepanel, BorderLayout.SOUTH);

        JPanel conditionpanel = new JPanel();
        conditionpanel.setLayout(new BorderLayout());

        conditionhistorymodel = new ConditionHistoryTableModel(conditionhistory);
        final JTable conditiontable = new JTable(conditionhistorymodel);
        conditionhistoryrenderer = new ConditionHistoryTableCellRenderer(conditionhistory);
        conditiontable.setDefaultRenderer(ConditionHistory.class, conditionhistoryrenderer);
        conditiontable.setSelectionMode(ListSelectionModel.SINGLE_SELECTION);
        conditiontable.setRowSelectionAllowed(true);
        conditiontable.addMouseListener(new MouseListener()
        {

            public void mouseClicked(MouseEvent e)
            {
                int selectedrow = conditiontable.getSelectedRow();

                String selectedcondition = (String) conditiontable.getModel().getValueAt(selectedrow, 0);

                if (e.getClickCount() == 2)
                {

                    ConditionHistory aConditionHistory = conditionhistory.get(selectedcondition);

                    JFrame variabledetails = new JFrame("Details");

                    JTextPane detailspane = new JTextPane();
                    detailspane.setContentType("text/html");
                    detailspane.setText(aConditionHistory.getConditionHistoryDetails());
                    detailspane.setEditable(false);
                    JScrollPane scroller = new JScrollPane(detailspane);

                    Container container = variabledetails.getContentPane();
                    container.setLayout(new BorderLayout());
                    container.add(scroller, BorderLayout.CENTER);

                    variabledetails.pack();
                    variabledetails.setVisible(true);
                }

            }

            public void mouseEntered(MouseEvent e)
            {
                // TODO Auto-generated method stub

            }

            public void mouseExited(MouseEvent e)
            {
                // TODO Auto-generated method stub

            }

            public void mousePressed(MouseEvent e)
            {
                // TODO Auto-generated method stub

            }

            public void mouseReleased(MouseEvent e)
            {
                // TODO Auto-generated method stub

            }

        });

        JScrollPane conditionscroller = new JScrollPane(conditiontable);
        conditionpanel.add(conditionscroller, BorderLayout.CENTER);

        JTabbedPane tabpane = new JTabbedPane(JTabbedPane.TOP);
        tabpane.insertTab("Variable settings", null, debugpanel, "", 0);
        tabpane.insertTab("Condition settings", null, conditionpanel, "", 1);
        JPanel mainpanel = new JPanel();
        mainpanel.setLayout(new BorderLayout());
        mainpanel.add(tabpane, BorderLayout.CENTER);
        return mainpanel;
    }

    /**
     * Debug state changes after panel switch.
     *
     * @param nextpanelmetadata
     * @param lastpanelmetadata
     */
    public void switchPanel(Panel nextpanelmetadata, Panel lastpanelmetadata)
    {
        this.debugVariables(nextpanelmetadata, lastpanelmetadata);
        this.debugConditions(nextpanelmetadata, lastpanelmetadata);
    }

    public void packSelectionChanged(String comment)
    {
        this.updateChangedConditions(comment);
    }
}
<|MERGE_RESOLUTION|>--- conflicted
+++ resolved
@@ -116,13 +116,8 @@
         String[] conditionids = this.rules.getKnownConditionIds();
         for (String conditionid : conditionids)
         {
-<<<<<<< HEAD
             Condition currentcondition = rules.getCondition(conditionid);
-            ConditionHistory ch = null;
-=======
-            Condition currentcondition = RulesEngineImpl.getCondition(conditionid);
             ConditionHistory aConditionHistory = null;
->>>>>>> 36dfaeb1
             if (!conditionhistory.containsKey(conditionid))
             {
                 // new condition
