--- conflicted
+++ resolved
@@ -80,11 +80,7 @@
      * @param resourceManager
      * @throws Exception Description of the Exception
      */
-<<<<<<< HEAD
-    public AutomatedInstaller(String inputFilename, ResourceManager resourceManager, ConditionCheck checkCondition, UninstallDataWriter uninstallDataWriter) throws Exception {
-=======
     public AutomatedInstaller(ResourceManager resourceManager,ConditionCheck checkCondition, UninstallDataWriter uninstallDataWriter) {
->>>>>>> fa13df52
         super(resourceManager);
         this.checkCondition = checkCondition;
         this.uninstallDataWriter = uninstallDataWriter;
@@ -110,13 +106,7 @@
 
         // create the resource manager singleton
         resourceManager.setLocale(this.idata.getLocaleISO3());
-<<<<<<< HEAD
 //        ResourceManager.create(this.installData);
-
-        this.panelInstanceCount = new TreeMap<String, Integer>();
-=======
-//        ResourceManager.create(this.idata);
->>>>>>> fa13df52
     }
 
     /**
