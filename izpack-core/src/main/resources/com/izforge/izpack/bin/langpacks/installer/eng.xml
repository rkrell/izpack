--- conflicted
+++ resolved
@@ -4,7 +4,6 @@
 
 <langpack>
 
-<<<<<<< HEAD
     <!-- Heading messages START -->
     <str id="CheckedHelloPanel.headline" txt="Welcome"/>
     <str id="CompilePanel.headline" txt="Compile Java Sources"/>
@@ -109,6 +108,10 @@
     <str id="JDKPathPanel.badVersion3" txt=") should this JDK be used anyway?"/>
     <str id="JDKPathPanel.nonValidPathInReg"
          txt="The Windows registry contains a non-valid path for this JDK. Should this JDK be used anyway?"/>
+    <str id="JDKPathPanel.jdkDownload"
+         txt="&lt;html&gt;&lt;p&gt;This software requires at least version ${JDKPathPanel.minVersion} of the Java Development Kit (JDK).&lt;p/&gt;
+         If it is not installed, please go to &lt;a href='http://java.sun.com/javase/downloads/'&gt;http://java.sun.com/javase/downloads&lt;/a&gt;,
+         to download and install it.&lt;/html&gt;"/>
 
     <!-- PacksPanel strings -->
     <str id="PacksPanel.info" txt="Select the packs you want to install:"/>
@@ -325,328 +328,5 @@
 
     <str id="data.validation.error.title" txt="Validation failed"/>
     <str id="data.validation.warning.title" txt="Validation failed - continuing installation"/>
-=======
-  <!-- Heading messages START -->
-  <str id="CheckedHelloPanel.headline" txt="Welcome" />
-  <str id="CompilePanel.headline" txt="Compile Java Sources" />
-  <str id="ConditionalUserInputPanel.headline" txt="User Data" />
-  <str id="ExtendedInstallPanel.headline" txt="Installation and Configuration" />
-  <str id="FinishPanel.headline" txt="Installation Finished" />
-  <str id="HelloPanel.headline" txt="Welcome" />
-  <str id="HTMLInfoPanel.headline" txt="Information" />
-  <str id="HTMLLicencePanel.headline" txt="Licensing Agreements" />
-  <str id="ImgPacksPanel.headline" txt="Select Installation Packages" />
-  <str id="InfoPanel.headline" txt="Information" />
-  <str id="InstallPanel.headline" txt="Installation" />
-  <str id="JDKPathPanel.headline" txt="JDK Path" />
-  <str id="LicencePanel.headline" txt="Licensing Agreements" />
-  <str id="PacksPanel.headline" txt="Select Installation Packages" />
-  <str id="ProcessPanel.headline" txt="Perform External Processes" />
-  <str id="ShortcutPanel.headline" txt="Setup Shortcuts" />
-  <str id="SimpleFinishPanel.headline" txt="Installation Finished" />
-  <str id="SummaryPanel.headline" txt="Summary Configuration Data" />
-  <str id="TargetPanel.headline" txt="Target Path" />
-  <str id="UserInputPanel.headline" txt="User Data" />
-  <str id="UserPathPanel.headline" txt="Select Path" />
-  <str id="InstallationTypePanel.headline" txt="Installation Type" />
-
-  <!-- General installer strings -->
-  <str id="installer.title" txt="IzPack - Installation of " />
-  <str id="installer.next" txt="Next" />
-  <str id="installer.prev" txt="Previous" />
-  <str id="installer.quit" txt="Quit" />
-  <str id="installer.madewith" txt="(Made with IzPack - http://izpack.org/)" />
-  <str id="installer.reboot.ask.title" txt="Reboot required" />
-  <str id="installer.reboot.ask.message"
-    txt="Reboot required to apply some changes. Do want to reboot now?" />
-  <str id="installer.reboot.notice.title" txt="Reboot recommended" />
-  <str id="installer.reboot.notice.message" txt="It is recommended to reboot to apply some changes." />
-  <str id="installer.quit.title" txt="Are you sure you want to quit?" />
-  <str id="installer.quit.message" txt="This will cancel the installation!" />
-  <str id="installer.warning" txt="Warning!" />
-  <str id="installer.yes" txt="Yes" />
-  <str id="installer.no" txt="No" />
-  <str id="installer.cancel" txt="Cancel" />
-  <str id="installer.error" txt="Error" />
-  <str id="installer.help" txt="Help" />
-  <str id="installer.step" txt="Step" />
-  <str id="installer.of" txt="of" />
-  <str id="installer.Message" txt="Message" />
-  <str id="installer.uninstall.writefailed" txt="Failed to write uninstallation information." />
-
-  <!-- Uninstaller specific strings -->
-  <str id="uninstaller.warning" txt="This will remove the installed application!" />
-  <str id="uninstaller.destroytarget" txt=" Force the deletion of " />
-  <str id="uninstaller.uninstall" txt="Uninstall" />
-
-  <!-- The strings for the 'official' IzPack plugins -->
-  <!-- HelloPanel strings -->
-  <str id="HelloPanel.welcome1" txt="Welcome to the installation of " />
-  <str id="HelloPanel.welcome2" txt="!" />
-  <str id="HelloPanel.authors" txt="This software is developed by: " />
-  <str id="HelloPanel.url" txt="The homepage is at: " />
-
-  <!-- LicensePanel strings -->
-  <str id="LicencePanel.info" txt="Please read the following license agreement carefully:" />
-  <str id="LicencePanel.agree" txt="I accept the terms of this license agreement." />
-  <str id="LicencePanel.notagree" txt="I do not accept the terms of this license agreement." />
-  <str id="LicencePanel.yes" txt="Yes" />
-  <str id="LicencePanel.no" txt="No" />
-
-  <!-- PrinterSelect Panel -->
-  <str id="PrinterSelectPanel.select_printer" txt="Select the printer to use for initial setup and testing." />
-
-  <!-- InfoPanel strings -->
-  <str id="InfoPanel.info" txt="Please read the following information: " />
-
-  <!-- PathInputPanel strings -->
-  <str id="PathInputPanel.required" txt="The chosen directory should exist." />
-  <str id="PathInputPanel.required.forModificationInstallation" txt="The chosen directory should exist." />
-  <str id="PathInputPanel.notValid"
-    txt="The chosen directory does not contain the required product." />
-
-  <!-- TargetPanel strings -->
-  <str id="TargetPanel.info" txt="Select the installation path: " />
-  <str id="TargetPanel.browse" txt="Browse..." />
-  <str id="TargetPanel.warn"
-    txt="The directory already exists! Are you sure you want to install here and possibly overwrite existing files?" />
-  <str id="TargetPanel.empty_target"
-    txt="You have not specified a target location! Is this correct?" />
-  <str id="TargetPanel.createdir" txt="The target directory will be created: " />
-  <str id="TargetPanel.nodir" txt="This file is not a directory! Please choose a directory!" />
-  <str id="TargetPanel.notwritable"
-    txt="This directory can not be written! Please choose another directory!" />
-
-  <!-- JDKPathPanel strings -->
-  <str id="JDKPathPanel.extendedIntro"
-    txt="The installed application needs a JDK between version ${JDKPathPanel.minVersion} and ${JDKPathPanel.maxVersion}. A java runtime environment (JRE) will be not sufficient." />
-  <str id="JDKPathPanel.intro"
-    txt="The installed application needs a JDK. A java runtime environment (JRE) will be not sufficient." />
-  <str id="JDKPathPanel.info" txt="Select the JDK path:" />
-  <str id="JDKPathPanel.badVersion1" txt="The chosen JDK has the wrong version (available: " />
-  <str id="JDKPathPanel.badVersion2" txt=" required: " />
-  <str id="JDKPathPanel.badVersion3" txt=") should this JDK be used anyway?" />
-  <str id="JDKPathPanel.nonValidPathInReg"
-    txt="The Windows registry contains a non-valid path for this JDK. Should this JDK be used anyway?" />
-  <str id="JDKPathPanel.jdkDownload" txt="&lt;html&gt;&lt;p&gt;If you don't have JDK installed on your system please go to address: &lt;a href='http://java.sun.com/javase/downloads/'&gt;
-        http://java.sun.com/javase/downloads&lt;/a&gt; and select JDK. Download it and install and proceed with installation.&lt;/p&gt;&lt;p&gt;
-        You need at least ${JDKPathPanel.minVersion} version of Java JDK.&lt;/p&gt;&lt;/html&gt;"/>
-
-  <!-- PacksPanel strings -->
-  <str id="PacksPanel.info" txt="Select the packs you want to install:" />
-  <str id="PacksPanel.tip" txt="Note: Grayed packs are required." />
-  <str id="PacksPanel.space" txt="Total space required: " />
-  <str id="PacksPanel.freespace" txt="Available space: " />
-  <str id="PacksPanel.description" txt="Description" />
-  <str id="PacksPanel.dependencyList"
-    txt="The selected package has the following dependencies and/or excludes" />
-  <str id="PacksPanel.dependencies" txt="Dependencies: " />
-  <str id="PacksPanel.excludes" txt="Excludes: " />
-  <str id="PacksPanel.notEnoughSpace"
-    txt="Disk space required for the installation exceeds available disk space." />
-  <str id="PacksPanel.notAscertainable" txt="not ascertainable" />
-
-  <!-- InstallPanel strings -->
-  <str id="InstallPanel.info" txt="Click 'Install!' to begin the installation process" />
-  <str id="InstallPanel.install" txt="Install!" />
-  <str id="InstallPanel.tip" txt="Pack installation progress:" />
-  <str id="InstallPanel.begin" txt=" " />
-  <str id="InstallPanel.finished" txt="[Finished]" />
-  <str id="InstallPanel.progress" txt="Overall installation progress:" />
-  <str id="InstallPanel.overwrite.title" txt="File already exists" />
-  <str id="InstallPanel.overwrite.question" txt="The following file already exists. Should it be overwritten?" />
-
-  <!-- InstallationGroupPanel strings -->
-  <str id="InstallationGroupPanel.colNameSelected" txt="Selected" />
-  <str id="InstallationGroupPanel.colNameInstallType" txt="InstallType" />
-  <str id="InstallationGroupPanel.colNameSize" txt="Size" />
-
-  <!-- InstallationTypePanel strings -->
-  <str id="InstallationTypePanel.info" txt="Please choose the type of installation:" />
-  <str id="InstallationTypePanel.normal" txt="New installation" />
-  <str id="InstallationTypePanel.modify" txt="Modify installation" />
-
-  <!-- FinishPanel strings -->
-  <str id="FinishPanel.success" txt="Installation has completed successfully." />
-  <str id="FinishPanel.done" txt="Done" />
-  <str id="FinishPanel.fail" txt="Installation has failed!" />
-  <str id="FinishPanel.uninst.info" txt="An uninstaller program has been created in: " />
-  <str id="FinishPanel.auto" txt="Generate an automatic installation script" />
-  <str id="FinishPanel.auto.tip"
-    txt="Use this script to repeat this installation on other computers." />
-  <str id="FinishPanel.auto.dialog.filterdesc" txt="XML Files" />
-
-  <!-- ImgPacksPanel strings -->
-  <str id="ImgPacksPanel.dependencyList" txt="Dependencies and/or excludes" />
-  <str id="ImgPacksPanel.packs" txt="The following packs are available:" />
-  <str id="ImgPacksPanel.snap" txt="Package snapshot:" />
-  <str id="ImgPacksPanel.checkbox" txt=" Install this pack" />
-
-  <!-- ShortcutPanel strings -->
-  <str id="ShortcutPanel.regular.list" txt="Select a Program Group for the Shortcuts:" />
-  <str id="ShortcutPanel.regular.default" txt="Default" />
-  <str id="ShortcutPanel.regular.desktop" txt="Create additional shortcuts on the desktop" />
-  <str id="ShortcutPanel.regular.create" txt="Create shortcuts in the StartMenu" />
-  <str id="ShortcutPanel.regular.userIntro" txt="create shortcut for:" />
-  <str id="ShortcutPanel.regular.currentUser" txt="current user" />
-  <str id="ShortcutPanel.regular.allUsers" txt="all users" />
-  <str id="ShortcutPanel.alternate.apology"
-    txt="We are sorry but IzPack does not support the creation of shortcuts on this operating system. To create the shortcuts, please refer to your operating system manual." />
-  <str id="ShortcutPanel.alternate.targetsLabel"
-    txt="The following is a list of targets that the manufacturer of this software product wanted you to have access to." />
-  <str id="ShortcutPanel.alternate.textFileExplanation"
-    txt="You can save detailed information about the application targets in a text file for later reference." />
-  <str id="ShortcutPanel.alternate.saveButton" txt="Save Text File" />
-  <str id="ShortcutPanel.textFile.header"
-    txt="Shortcut Information\n====================\n\nThe following is a listing of all relevant information about the intended\nshortcuts. This information should make it possible to create shortcuts manually.\n" />
-  <str id="ShortcutPanel.textFile.name" txt="Shortcut          : " />
-  <str id="ShortcutPanel.textFile.location" txt="Intended Location : " />
-  <str id="ShortcutPanel.textFile.description" txt="Description       : " />
-  <str id="ShortcutPanel.textFile.target" txt="Shortcut Target   : " />
-  <str id="ShortcutPanel.textFile.command" txt="Command Line      : " />
-  <str id="ShortcutPanel.textFile.iconName" txt="Icon File         : " />
-  <str id="ShortcutPanel.textFile.iconIndex" txt="Icon Index        : " />
-  <str id="ShortcutPanel.textFile.work" txt="Working Directory : " />
-  <str id="ShortcutPanel.location.desktop" txt="Desktop" />
-  <str id="ShortcutPanel.location.applications" txt="Applications Menu" />
-  <str id="ShortcutPanel.location.startMenu" txt="Start Menu" />
-  <str id="ShortcutPanel.location.startup" txt="Startup Group" />
-  <str id="ShortcutPanel.regular.StartMenu:Start-Menu" txt="Start-Menu" />
-  <str id="ShortcutPanel.regular.StartMenu:K-Menu" txt="XDG-Menu" />
-
-  <!-- UserInputPanel strings -->
-  <str id="UserInputPanel.error.caption" txt="Error" />
-  <str id="UserInputPanel.dir.nodirectory.message" txt="You must select a valid directory." />
-  <str id="UserInputPanel.dir.nodirectory.caption" txt="No Directory Selected" />
-  <str id="UserInputPanel.dir.notdirectory.message"
-    txt="The directory you have chosen either does not exist or is not valid." />
-  <str id="UserInputPanel.dir.notdirectory.caption" txt="Invalid Directory" />
-  <str id="UserInputPanel.file.nofile.message" txt="You must select a valid file." />
-  <str id="UserInputPanel.file.nofile.caption" txt="No File Selected" />
-  <str id="UserInputPanel.file.notfile.message"
-    txt="The file you have chosen either does not exist or is not valid." />
-  <str id="UserInputPanel.file.notfile.caption" txt="Invalid File" />
-  <!-- more descriptive error message would be cool, like specifying what
-    file we looked for -->
-  <str id="UserInputPanel.search.autodetect" txt="Autodetect" />
-  <str id="UserInputPanel.search.autodetect.failed.message" txt="Auto-detection failed." />
-  <str id="UserInputPanel.search.autodetect.failed.caption" txt="Auto-Detection Failed" />
-  <str id="UserInputPanel.search.autodetect.tooltip"
-    txt="Check for the file or directory in the paths given above." />
-  <str id="UserInputPanel.search.location" txt="Enter location of {0}." />
-  <str id="UserInputPanel.search.location.checkedfile" txt="The existence of {0} is checked." />
-  <str id="UserInputPanel.search.browse" txt="Browse..." />
-  <str id="UserInputPanel.search.wrongselection.message"
-    txt="The file or directory you have chosen either does not exist or is not appropriate." />
-  <str id="UserInputPanel.search.wrongselection.caption" txt="Invalid Selection" />
-
-  <!-- UserPathPanel strings -->
-  <str id="UserPathPanel.required" txt="The chosen directory should exist." />
-  <str id="UserPathPanel.info" txt="Select the path: " />
-  <str id="UserPathPanel.browse" txt="Browse" />
-  <str id="UserPathPanel.exists_warn"
-    txt="The directory already exists! Are you sure you want to install here and possibly overwrite existing files?" />
-  <str id="UserPathPanel.empty_target"
-    txt="You have not specified a target location! Is this correct?" />
-  <str id="UserPathPanel.createdir" txt="The target directory will be created: " />
-  <str id="UserPathPanel.nodir" txt="This file is not a directory! Please choose a directory!" />
-  <str id="UserPathPanel.notwritable"
-    txt="This directory can not be written! Please choose another directory!" />
-
-  <!-- CompilePanel strings -->
-  <str id="CompilePanel.heading" txt="Compilation" />
-  <str id="CompilePanel.tip" txt="Job compilation progress:" />
-  <str id="CompilePanel.browse" txt="Browse..." />
-  <str id="CompilePanel.browse.approve" txt="Use as compiler" />
-  <str id="CompilePanel.start" txt="Start" />
-  <str id="CompilePanel.progress.initial" txt="[Press Start button]" />
-  <str id="CompilePanel.progress.finished" txt="[Finished]" />
-  <str id="CompilePanel.progress.overall" txt="Overall compilation progress:" />
-  <str id="CompilePanel.error" txt="Compilation failed" />
-  <str id="CompilePanel.error.reconfigure" txt="Reconfigure" />
-  <str id="CompilePanel.error.ignore" txt="Ignore" />
-  <str id="CompilePanel.error.abort" txt="Abort" />
-  <str id="CompilePanel.error.seebelow" txt="See below for the failed command and its output." />
-  <str id="CompilePanel.error.nofiles" txt="Error while scanning for files for compilation." />
-  <str id="CompilePanel.error.compilernotfound" txt="The compiler could not be run." />
-  <str id="CompilePanel.error.invalidarguments" txt="Invalid arguments provided to the compiler." />
-  <str id="CompilePanel.error.noclassfile"
-    txt="The compiler did not produce a class file for the source file " />
-  <str id="CompilePanel.choose_compiler" txt="Compiler to use:" />
-  <str id="CompilePanel.additional_arguments" txt="Additional compiler arguments:" />
-
-  <!-- ProcessPanel strings -->
-  <str id="ProcessPanel.heading" txt="Processing" />
-
-  <!-- SummaryPanel strings -->
-  <str id="SummaryPanel.info"
-    txt="Installation will proceed with the following settings. Press Next to continue." />
-  <str id="TargetPanel.summaryCaption" txt="Installation Path" />
-  <str id="JDKPathPanel.summaryCaption" txt="JDK Path" />
-  <str id="PacksPanel.summaryCaption" txt="Chosen Installation Packs" />
-  <str id="ImgPacksPanel.summaryCaption" txt="Chosen Installation Packs" />
-  <str id="TreePacksPanel.summaryCaption" txt="Chosen Installation Packs" />
-  <str id="UserPathPanel.summaryCaption" txt="Selected Path" />
-  <str id="DefaultTargetPanel.summaryCaption" txt="Installation Path" />
-
-  <!-- Strings for the Registry -->
-  <str id="functionFailed.RegOpenKeyEx" txt="Cannot open registry key {0}\\{1}." />
-
-  <!-- CheckedHelloPanel strings -->
-  <str id="CheckedHelloPanel.productAlreadyExist0"
-    txt="This product is already installed on this computer under the path " />
-  <str id="CheckedHelloPanel.productAlreadyExist1" txt="Are you sure you want to install another entity?" />
-  <str id="CheckedHelloPanel.infoOverUninstallKey" txt="The uninstall key will be named: " />
-
-  <!-- Next Media Strings -->
-  <str id="nextmedia.title" txt="Next install media" />
-  <str id="nextmedia.msg" txt="Choose the next install media." />
-  <str id="nextmedia.browsebtn" txt="Browse" />
-  <str id="nextmedia.okbtn" txt="Apply" />
-  <str id="nextmedia.cancelbtn" txt="Cancel" />
-  <str id="nextmedia.choosertitle" txt="Choose install media" />
-  <str id="nextmedia.filedesc" txt="install packs (.pak*)" />
-
-  <!-- This string defines the time stamp format in the installation report.
-    The format details are documented in java.text.SimpleDateFormat -->
-  <str id="log.timeStamp" txt="MM-dd-yyyy [HH:mm:ss]  zzzz" />
-
-  <!-- Strings for various purposes in the logging/reporting system -->
-  <str id="log.reportHeading" txt="                           IzPack INSTALLATION REPORT" />
-  <str id="log.installFailed" txt="WARNING!!! The installation did not succeed!" />
-  <str id="log.partialInstall"
-    txt="WARNING!!! The installation might not have completely succeeded!" />
-  <str id="log.messageCount"
-    txt="This report contains {0} general message(s), {1} warning(s) and {2} error(s)" />
-  <str id="log.application" txt="Installation report for : {0} Version {1}" />
-  <str id="log.timePrefix" txt="Install time            : {0}" />
-  <str id="log.pathPrefix" txt="Install directory       : {0}" />
-  <str id="log.messageHeading" txt="                         --- Installation Messages ---" />
-  <str id="log.warningHeading" txt="                               --- Warnings ---" />
-  <str id="log.errorHeading" txt="                                --- Errors ---" />
-  <str id="log.exceptionPrefix" txt="                 &gt;&gt; Exception: {0}" />
-  <str id="log.messagePrefix" txt="Message  [{0}] - " />
-  <str id="log.warningPrefix" txt="Warning [{0}] - " />
-  <str id="log.errorPrefix" txt="Error [{0}] - " />
-  <str id="log.reportWriteErrorTitle" txt="Error writing report" />
-  <str id="log.reportWriteError" txt="Unable to write the installation report to ''{0}''" />
-  <str id="log.informUserTitle" txt="Installation Problems" />
-  <str id="log.saveLogTitle" txt="Save Log File" />
-  <str id="log.LogFileName" txt="installLog.txt" />
-  <str id="log.informUserFail"
-    txt="&lt;html&gt;The installation did not succeed!&lt;br&gt;Would you like to write a log file?&lt;/html&gt;" />
-  <str id="log.informUserPartial"
-    txt="&lt;html&gt;The installation might not have completely succeeded!&lt;br&gt;Would you like to write a log file?&lt;/html&gt;" />
-
-  <!-- Strings for individual messages in the logging/reporting system. Numbers
-    for each category (message/warning/error) start at 0 -->
-  <str id="log.message_" txt="" />
-  <str id="log.warning_" txt="" />
-  <str id="log.error_0" txt="unable to write ''{0}''" />
-  <str id="debug.changevariable" txt="modify value" />
-
-  <str id="data.validation.error.title" txt="Validation failed" />
-  <str id="data.validation.warning.title" txt="Validation failed - continuing installation" />
->>>>>>> 1b92a78e
 
 </langpack>