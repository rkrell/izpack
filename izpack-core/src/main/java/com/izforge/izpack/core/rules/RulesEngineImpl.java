--- conflicted
+++ resolved
@@ -204,34 +204,6 @@
         return result;
     }
 
-<<<<<<< HEAD
-=======
-    private static Class<Condition> getConditionClass(String conditionClassName)
-    {
-        ClassLoader loader = Thread.currentThread().getContextClassLoader(); //
-        Class<Condition> conditionclass = null;
-        try
-        {
-            conditionclass = (Class<Condition>) loader.loadClass(conditionClassName);
-        }
-        catch (ClassNotFoundException e)
-        {
-            Debug.trace(conditionClassName + " not found in context class loader.");
-        }
-        try
-        {
-            // try with a different classloader
-            loader = RulesEngineImpl.class.getClassLoader();
-            conditionclass = (Class<Condition>) loader.loadClass(conditionClassName);
-        }
-        catch (ClassNotFoundException e)
-        {
-            Debug.trace(conditionClassName + " not found.");
-        }
-        return conditionclass;
-    }
-
->>>>>>> 53179ca4
     /**
      * Read the spec for the conditions
      *
@@ -407,13 +379,7 @@
         Condition cond = getCondition(id);
         if (cond != null)
         {
-<<<<<<< HEAD
-            if (cond.getInstalldata() == null)
-            {
                 cond.setInstalldata(installdata);
-            }
-=======
->>>>>>> 53179ca4
             return this.isConditionTrue(cond);
         }
         else
