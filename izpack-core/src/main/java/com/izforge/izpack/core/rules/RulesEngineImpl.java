--- conflicted
+++ resolved
@@ -69,26 +69,19 @@
 
     public RulesEngineImpl(AutomatedInstallData installdata, ClassPathCrawler classPathCrawler, ConditionContainer container)
     {
-<<<<<<< HEAD
         this.installdata = installdata;
         this.classPathCrawler = classPathCrawler;
         this.container = container;
-        conditionsmap = new Hashtable<String, Condition>();
-        this.panelconditions = new Hashtable<String, String>();
-        this.packconditions = new Hashtable<String, String>();
-        this.optionalpackconditions = new Hashtable<String, String>();
-        initStandardConditions();
-    }
-
-    public RulesEngineImpl(ClassPathCrawler classPathCrawler, ConditionContainer container)
-    {
-        this(null, classPathCrawler, container);
-=======
         conditionsmap = new HashMap<String, Condition>();
         this.panelconditions = new HashMap<String, String>();
         this.packconditions = new HashMap<String, String>();
         this.optionalpackconditions = new HashMap<String, String>();
->>>>>>> 36dfaeb1
+        initStandardConditions();
+    }
+
+    public RulesEngineImpl(ClassPathCrawler classPathCrawler, ConditionContainer container)
+    {
+        this(null, classPathCrawler, container);
     }
 
     /**
@@ -143,18 +136,10 @@
 
     private void createBuiltinOsCondition(String osVersionField, String conditionId)
     {
-<<<<<<< HEAD
         JavaCondition condition = new JavaCondition("com.izforge.izpack.util.OsVersion", osVersionField, true, "true", "boolean");
         condition.setInstalldata(installdata);
         condition.setId(conditionId);
         conditionsmap.put(condition.getId(), condition);
-=======
-        this();
-        this.conditionsspec = conditionsspecxml;
-        RulesEngineImpl.installdata = installdata;
-        this.readConditions();
-        init();
->>>>>>> 36dfaeb1
     }
 
     public void readConditionMap(Map<String, Condition> rules)
@@ -233,15 +218,8 @@
         }
         if (conditionsspec.hasChildren())
         {
-<<<<<<< HEAD
             // read in the condition specs
-            Vector<IXMLElement> childs = conditionsspec.getChildrenNamed("condition");
-=======
-            if (this.conditionsspec.hasChildren())
-            {
-                // read in the condition specs
                 List<IXMLElement> childs = this.conditionsspec.getChildrenNamed("condition");
->>>>>>> 36dfaeb1
 
             for (IXMLElement condition : childs)
             {
@@ -258,8 +236,7 @@
                 }
             }
 
-<<<<<<< HEAD
-            Vector<IXMLElement> panelconditionels = conditionsspec
+                List<IXMLElement> panelconditionels = this.conditionsspec
                     .getChildrenNamed("panelcondition");
             for (IXMLElement panelel : panelconditionels)
             {
@@ -268,7 +245,7 @@
                 this.panelconditions.put(panelid, conditionid);
             }
 
-            Vector<IXMLElement> packconditionels = conditionsspec
+                List<IXMLElement> packconditionels = this.conditionsspec
                     .getChildrenNamed("packcondition");
             for (IXMLElement panelel : packconditionels)
             {
@@ -278,20 +255,6 @@
                 // optional install allowed, if condition is not met?
                 String optional = panelel.getAttribute("optional");
                 if (optional != null)
-=======
-                List<IXMLElement> panelconditionels = this.conditionsspec
-                        .getChildrenNamed("panelcondition");
-                for (IXMLElement panelel : panelconditionels)
-                {
-                    String panelid = panelel.getAttribute("panelid");
-                    String conditionid = panelel.getAttribute("conditionid");
-                    this.panelconditions.put(panelid, conditionid);
-                }
-
-                List<IXMLElement> packconditionels = this.conditionsspec
-                        .getChildrenNamed("packcondition");
-                for (IXMLElement panelel : packconditionels)
->>>>>>> 36dfaeb1
                 {
                     boolean optionalinstall = Boolean.valueOf(optional);
                     if (optionalinstall)
