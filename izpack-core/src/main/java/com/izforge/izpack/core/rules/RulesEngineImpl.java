/*
 * IzPack - Copyright 2001-2008 Julien Ponge, All Rights Reserved.
 *
 * http://izpack.org/
 * http://izpack.codehaus.org/
 *
 * Copyright 2007 Dennis Reil
 *
 * Licensed under the Apache License, Version 2.0 (the "License");
 * you may not use this file except in compliance with the License.
 * You may obtain a copy of the License at
 *
 *     http://www.apache.org/licenses/LICENSE-2.0
 *
 * Unless required by applicable law or agreed to in writing, software
 * distributed under the License is distributed on an "AS IS" BASIS,
 * WITHOUT WARRANTIES OR CONDITIONS OF ANY KIND, either express or implied.
 * See the License for the specific language governing permissions and
 * limitations under the License.
 */

package com.izforge.izpack.core.rules;

import com.izforge.izpack.api.adaptator.IXMLElement;
import com.izforge.izpack.api.adaptator.XMLException;
import com.izforge.izpack.api.adaptator.impl.XMLElementImpl;
import com.izforge.izpack.api.adaptator.impl.XMLWriter;
import com.izforge.izpack.api.container.BindeableContainer;
import com.izforge.izpack.api.data.AutomatedInstallData;
import com.izforge.izpack.api.data.Pack;
import com.izforge.izpack.api.exception.IzPackException;
import com.izforge.izpack.api.rules.Condition;
import com.izforge.izpack.api.rules.RulesEngine;
import com.izforge.izpack.core.container.ConditionContainer;
import com.izforge.izpack.core.rules.logic.AndCondition;
import com.izforge.izpack.core.rules.logic.NotCondition;
import com.izforge.izpack.core.rules.logic.OrCondition;
import com.izforge.izpack.core.rules.logic.XorCondition;
import com.izforge.izpack.core.rules.process.JavaCondition;
import com.izforge.izpack.core.rules.process.PackselectionCondition;
import com.izforge.izpack.merge.resolve.ClassPathCrawler;
import com.izforge.izpack.util.Debug;

import java.io.OutputStream;
import java.util.*;


/**
 * The rules engine class is the central point for checking conditions
 *
 * @author Dennis Reil, <Dennis.Reil@reddot.de> created: 09.11.2006, 13:48:39
 */
public class RulesEngineImpl implements RulesEngine
{

    private static final long serialVersionUID = 3966346766966632860L;
    
    protected Map<String, String> panelconditions;

    protected Map<String, String> packconditions;

    protected Map<String, String> optionalpackconditions;

    protected Map<String, Condition> conditionsmap = new HashMap<String, Condition>();

    protected AutomatedInstallData installdata;
    private ClassPathCrawler classPathCrawler;
    private BindeableContainer container;

    public RulesEngineImpl(AutomatedInstallData installdata, ClassPathCrawler classPathCrawler, ConditionContainer container)
    {
        this.installdata = installdata;
        this.classPathCrawler = classPathCrawler;
        this.container = container;
        conditionsmap = new HashMap<String, Condition>();
        this.panelconditions = new HashMap<String, String>();
        this.packconditions = new HashMap<String, String>();
        this.optionalpackconditions = new HashMap<String, String>();
        initStandardConditions();
    }

    public RulesEngineImpl(ClassPathCrawler classPathCrawler, ConditionContainer container)
    {
        this(null, classPathCrawler, container);
    }

    /**
     * initializes builtin conditions like os conditions and package conditions
     */
    private void initStandardConditions()
    {
        Debug.trace("RulesEngine.initStandardConditions()");
        initOsConditions();
        if ((installdata != null) && (installdata.getAllPacks() != null))
        {
            Debug.trace("Initializing builtin conditions for packs.");
            for (Pack pack : installdata.getAllPacks())
            {
                if (pack.id != null)
                {
                    // automatically add packselection condition
                    PackselectionCondition packselcond = new PackselectionCondition();
                    packselcond.setInstalldata(installdata);
                    packselcond.setId("izpack.selected." + pack.id);
                    packselcond.setPackid(pack.id);
                    conditionsmap.put(packselcond.getId(), packselcond);

                    Debug.trace("Pack.getCondition(): " + pack.getCondition() + " for pack "
                            + pack.id);
                    if ((pack.getCondition() != null) && pack.getCondition().length() > 0)
                    {
                        Debug.trace("Adding pack condition " + pack.getCondition() + " for pack "
                                + pack.id);
                        packconditions.put(pack.id, pack.getCondition());
                    }
                }
            }
        }
    }

    private void initOsConditions()
    {
        createBuiltinOsCondition("IS_AIX", "izpack.aixinstall");
        createBuiltinOsCondition("IS_WINDOWS", "izpack.windowsinstall");
        createBuiltinOsCondition("IS_WINDOWS_XP", "izpack.windowsinstall.xp");
        createBuiltinOsCondition("IS_WINDOWS_2003", "izpack.windowsinstall.2003");
        createBuiltinOsCondition("IS_WINDOWS_VISTA", "izpack.windowsinstall.vista");
        createBuiltinOsCondition("IS_WINDOWS_7", "izpack.windowsinstall.7");
        createBuiltinOsCondition("IS_LINUX", "izpack.linuxinstall");
        createBuiltinOsCondition("IS_SUNOS", "izpack.solarisinstall");
        createBuiltinOsCondition("IS_MAC", "izpack.macinstall");
        createBuiltinOsCondition("IS_SUNOS", "izpack.solarisinstall");
        createBuiltinOsCondition("IS_SUNOS_X86", "izpack.solarisinstall.x86");
        createBuiltinOsCondition("IS_SUNOS_SPARC", "izpack.solarisinstall.sparc");
    }

    private void createBuiltinOsCondition(String osVersionField, String conditionId)
    {
        JavaCondition condition = new JavaCondition("com.izforge.izpack.util.OsVersion", osVersionField, true, "true", "boolean");
        condition.setInstalldata(installdata);
        condition.setId(conditionId);
        conditionsmap.put(condition.getId(), condition);
    }

    public void readConditionMap(Map<String, Condition> rules)
    {
        conditionsmap = rules;
        for (String key : conditionsmap.keySet())
        {
            Condition condition = conditionsmap.get(key);
            condition.setInstalldata(installdata);
        }
    }

    /**
     * Returns the current known condition ids.
     *
     * @return
     */
    public String[] getKnownConditionIds()
    {
        String[] conditionids = conditionsmap.keySet().toArray(
                new String[conditionsmap.size()]);
        Arrays.sort(conditionids);
        return conditionids;
    }

    public Condition instanciateCondition(IXMLElement condition)
    {
        String condid = condition.getAttribute("id");
        String condtype = condition.getAttribute("type");
        Condition result = null;
        if (condtype != null)
        {
            String conditionclassname = "";
            if (condtype.indexOf('.') > -1)
            {
                conditionclassname = condtype;
            }
            else
            {
                String conditiontype = condtype.toLowerCase();
                conditionclassname = conditiontype.substring(0, 1).toUpperCase()
                        + conditiontype.substring(1, conditiontype.length());
                conditionclassname += "Condition";
            }
            try
            {
                Class<Condition> conditionclass = classPathCrawler.searchClassInClassPath(conditionclassname);
                container.addComponent(condid, conditionclass);
                result = (Condition) container.getComponent(condid);
                result.readFromXML(condition);
                if (condid != null)
                {
                    result.setId(condid);
                }
                result.setInstalldata(installdata);
            }
            catch (Exception e)
            {
                throw new IzPackException(e);
            }
        }
        return result;
    }

    /**
     * Read the spec for the conditions
     *
     * @param conditionsspec
     */
    public void analyzeXml(IXMLElement conditionsspec)
    {
        if (conditionsspec == null)
        {
            Debug.trace("No specification for conditions found.");
            return;
        }
        if (conditionsspec.hasChildren())
        {
            // read in the condition specs
            List<IXMLElement> childs = conditionsspec.getChildrenNamed("condition");

            for (IXMLElement condition : childs)
            {
                Condition cond = instanciateCondition(condition);
                if (cond != null)
                {
                    // this.conditionslist.add(cond);
                    String condid = cond.getId();
                    cond.setInstalldata(installdata);
                    if ((condid != null) && !("UNKNOWN".equals(condid)))
                    {
                        conditionsmap.put(condid, cond);
                    }
                }
            }

            List<IXMLElement> panelconditionels = conditionsspec
                    .getChildrenNamed("panelcondition");
            for (IXMLElement panelel : panelconditionels)
            {
                String panelid = panelel.getAttribute("panelid");
                String conditionid = panelel.getAttribute("conditionid");
                this.panelconditions.put(panelid, conditionid);
            }

            List<IXMLElement> packconditionels = conditionsspec
                    .getChildrenNamed("packcondition");
            for (IXMLElement panelel : packconditionels)
            {
                String panelid = panelel.getAttribute("packid");
                String conditionid = panelel.getAttribute("conditionid");
                this.packconditions.put(panelid, conditionid);
                // optional install allowed, if condition is not met?
                String optional = panelel.getAttribute("optional");
                if (optional != null)
                {
                    boolean optionalinstall = Boolean.valueOf(optional);
                    if (optionalinstall)
                    {
                        // optional installation is allowed
                        this.optionalpackconditions.put(panelid, conditionid);
                    }
                }
            }
        }
    }


    /**
     * Gets the condition for the requested id.
     * The id may be one of the following:
     * A condition ID as defined in the install.xml
     * A simple expression with !,+,|,\
     * A complex expression with !,&&,||,\\ - must begin with char @ 
     * 
     * @param id
     * @return
     */
    public Condition getCondition(String id)
    {
        Condition result = conditionsmap.get(id);
        if (result == null)
        {
            if (id.startsWith("@"))
            {
                result = parseComplexCondition(id.substring(1));
            }
            else
            {
                result = getConditionByExpr(new StringBuffer(id));
            }
        }
        return result;
    }

    /**
     * Parses the given complex expression into a condition.
     * Understands the boolean operations && (AND), || (OR)
     * and ! (NOT).
     * 
     * Precedence is: 
     * NOT is evaluated first.
     * AND is evaluated after NOT, but before OR.
     * OR is evaluated last.
     * 
     * Parentheses may be added at a later time.
     * 
     * @param expression
     * @return
     */
    protected Condition parseComplexCondition(String expression)
    {
        Condition result = null;

        if (expression.contains("||"))
        {
<<<<<<< HEAD
=======
            result = parseComplexOrLevelCondition(expression);
>>>>>>> 46705192
            result = parseComplexOrCondition(expression);
        }
        else if (expression.contains("&&"))
        {
            result = parseComplexAndCondition(expression);
<<<<<<< HEAD
=======
        } else if (expression.contains("^")) {
            result = parseComplexXorCondition(expression);
>>>>>>> 46705192
        }
        else if (expression.contains("!"))
        {
            result = parseComplexNotCondition(expression);
        }
        else
        {
            result = conditionsmap.get(expression);
        }

        result.setInstalldata(installdata);

        return result;
    }
<<<<<<< HEAD
=======
    
    private Condition parseComplexOrLevelCondition(String expression) {
        Condition result = null;
        int orPosition = expression.indexOf("||");
        int xorPosition = expression.indexOf("^");
        
        if (xorPosition == -1) {
            result = parseComplexOrCondition(expression);
        } else if (orPosition == -1) {
            result = parseComplexXorCondition(expression);
        } else if (orPosition < xorPosition) {
            result = parseComplexOrCondition(expression);
        } else {
            result = parseComplexXorCondition(expression);
        }
        
        return result;
    }
>>>>>>> 46705192

    /**
     * Creates an OR condition from the given complex expression.
     * Uses the substring up to the first || delimiter as first operand and
     * the rest as second operand.
     * 
     * @param expression
     * @return OrCondition
     */
    private Condition parseComplexOrCondition(String expression)
    {
        Condition result = null;

        String[] parts = expression.split("\\|\\|", 2);
        result = new OrCondition(parseComplexCondition(parts[0].trim()), parseComplexCondition(parts[1].trim()));

        return result;
    }

    /**
<<<<<<< HEAD
=======
     * Creates a XOR condition from the given complex expression 
     * @param expression
     * @return
     */
    private Condition parseComplexXorCondition(String expression) {
        Condition result = null;

        String[] parts = expression.split("\\^", 2);
        result = new XorCondition(parseComplexCondition(parts[0].trim()), parseComplexCondition(parts[1].trim()));

        return result;
        
    }
    
    /**
>>>>>>> 46705192
     * Creates an AND condition from the given complex expression.
     * Uses the expression up to the first && delimiter as first operand and
     * the rest as second operand.
     * 
     * @param expression
     * @return AndCondition
     */
    private Condition parseComplexAndCondition(String expression)
    {
        Condition result = null;

        String[] parts = expression.split("\\&\\&", 2);
        result = new AndCondition(parseComplexCondition(parts[0].trim()), parseComplexCondition(parts[1].trim()),
                this);

        return result;
    }

    /**
     * Creates a NOT condition from the given complex expression.
     * Negates the result of the whole expression!
     * 
     * @param expression
     * @return NotCondtion
     */
    private Condition parseComplexNotCondition(String expression)
    {
        Condition result = null;

        result = NotCondition.createFromCondition(parseComplexCondition(expression.substring(1).trim()),
                this, installdata);

        return result;
    }

    protected Condition getConditionByExpr(StringBuffer conditionexpr)
    {
        Condition result = null;
        int index = 0;
        while (index < conditionexpr.length())
        {
            char currentchar = conditionexpr.charAt(index);
            switch (currentchar)
            {
                case '+':
                    // and-condition
                    Condition op1 = conditionsmap.get(conditionexpr.substring(0, index));
                    conditionexpr.delete(0, index + 1);
                    result = new AndCondition(op1, getConditionByExpr(conditionexpr), this);
                    break;
                case '|':
                    // or-condition
                    op1 = conditionsmap.get(conditionexpr.substring(0, index));
                    conditionexpr.delete(0, index + 1);
                    result = new OrCondition(op1, getConditionByExpr(conditionexpr));

                    break;
                case '\\':
                    // xor-condition
                    op1 = conditionsmap.get(conditionexpr.substring(0, index));
                    conditionexpr.delete(0, index + 1);
                    result = new XorCondition(op1, getConditionByExpr(conditionexpr));
                    break;
                case '!':
                    // not-condition
                    if (index > 0)
                    {
                        Debug.trace("error: ! operator only allowed at position 0");
                    }
                    else
                    {
                        // delete not symbol
                        conditionexpr.deleteCharAt(index);
                        result = NotCondition.createFromCondition(getConditionByExpr(conditionexpr), this, installdata);
                    }
                    break;
                default:
                    // do nothing
            }
            index++;
        }
        if (conditionexpr.length() > 0)
        {
            result = conditionsmap.get(conditionexpr.toString());
            if (result != null)
            {
                result.setInstalldata(installdata);
                conditionexpr.delete(0, conditionexpr.length());
            }
        }
        return result;
    }

    public boolean isConditionTrue(String id, Properties variables)
    {
        Condition cond = getCondition(id);
        cond.setInstalldata(installdata);
        if (cond == null)
        {
            Debug.trace("Condition (" + id + ") not found.");
            return true;
        }
        else
        {
            Debug.trace("Checking condition");
            try
            {
                return cond.isTrue();
            }
            catch (NullPointerException npe)
            {
                Debug.error("Nullpointerexception checking condition: " + id);
                return false;
            }
        }
    }

    public boolean isConditionTrue(Condition cond, Properties variables)
    {
        if (cond == null)
        {
            Debug.trace("Condition not found.");
            return true;
        }
        else
        {
            Debug.trace("Checking condition");
            return cond.isTrue();
        }
    }

    public boolean isConditionTrue(String id)
    {
        Condition cond = getCondition(id);
        if (cond != null)
        {
            cond.setInstalldata(installdata);
            return this.isConditionTrue(cond);
        }
        else
        {
            return false;
        }
    }

    public boolean isConditionTrue(Condition cond)
    {
        if (cond.getInstalldata() == null)
        {
            cond.setInstalldata(installdata);
        }
        return cond.isTrue();
    }

    /**
     * Can a panel be shown?
     *
     * @param panelid   - id of the panel, which should be shown
     * @param variables - the variables
     * @return true - there is no condition or condition is met false - there is a condition and the
     *         condition was not met
     */
    public boolean canShowPanel(String panelid, Properties variables)
    {
        Debug.trace("can show panel with id " + panelid + " ?");
        if (!this.panelconditions.containsKey(panelid))
        {
            Debug.trace("no condition, show panel");
            return true;
        }
        Debug.trace("there is a condition");
        Condition condition = getCondition(this.panelconditions.get(panelid));
        if (condition != null)
        {
            return condition.isTrue();
        }
        return false;
    }

    /**
     * Is the installation of a pack possible?
     *
     * @param packid
     * @param variables
     * @return true - there is no condition or condition is met false - there is a condition and the
     *         condition was not met
     */
    public boolean canInstallPack(String packid, Properties variables)
    {
        if (packid == null)
        {
            return true;
        }
        Debug.trace("can install pack with id " + packid + "?");
        if (!this.packconditions.containsKey(packid))
        {
            Debug.trace("no condition, can install pack");
            return true;
        }
        Debug.trace("there is a condition");
        Condition condition = getCondition(this.packconditions.get(packid));
        if (condition != null)
        {
            return condition.isTrue();
        }
        return false;
    }

    /**
     * Is an optional installation of a pack possible if the condition is not met?
     *
     * @param packid
     * @param variables
     * @return
     */
    public boolean canInstallPackOptional(String packid, Properties variables)
    {
        Debug.trace("can install pack optional with id " + packid + "?");
        if (!this.optionalpackconditions.containsKey(packid))
        {
            Debug.trace("not in optionalpackconditions.");
            return false;
        }
        else
        {
            Debug.trace("optional install possible");
            return true;
        }
    }

    /**
     * @param condition
     */
    public void addCondition(Condition condition)
    {
        if (condition != null)
        {
            if (conditionsmap.containsKey(condition.getId()))
            {
                Debug.error("Condition already registered.");
            }
            else
            {
                conditionsmap.put(condition.getId(), condition);
            }
        }
        else
        {
            Debug.error("Cannot add condition. Condition was null.");
        }
    }

    public void writeRulesXML(OutputStream out)
    {
        XMLWriter xmlOut = new XMLWriter();
        xmlOut.setOutput(out);
        XMLElementImpl conditionsel = new XMLElementImpl("conditions");
        for (Condition condition : conditionsmap.values())
        {
            IXMLElement conditionEl = createConditionElement(condition, conditionsel);
            condition.makeXMLData(conditionEl);
            conditionsel.addChild(conditionEl);
        }
        Debug.trace("Writing generated conditions specification.");
        try
        {
            xmlOut.write(conditionsel);
        }
        catch (XMLException e)
        {
            throw new IzPackException(e);
        }
    }

    public IXMLElement createConditionElement(Condition condition, IXMLElement root)
    {
        XMLElementImpl xml = new XMLElementImpl("condition", root);
        xml.setAttribute("id", condition.getId());
        xml.setAttribute("type", condition.getClass().getCanonicalName());
        return xml;
    }
}<|MERGE_RESOLUTION|>--- conflicted
+++ resolved
@@ -316,20 +316,14 @@
 
         if (expression.contains("||"))
         {
-<<<<<<< HEAD
-=======
             result = parseComplexOrLevelCondition(expression);
->>>>>>> 46705192
             result = parseComplexOrCondition(expression);
         }
         else if (expression.contains("&&"))
         {
             result = parseComplexAndCondition(expression);
-<<<<<<< HEAD
-=======
         } else if (expression.contains("^")) {
             result = parseComplexXorCondition(expression);
->>>>>>> 46705192
         }
         else if (expression.contains("!"))
         {
@@ -344,8 +338,6 @@
 
         return result;
     }
-<<<<<<< HEAD
-=======
     
     private Condition parseComplexOrLevelCondition(String expression) {
         Condition result = null;
@@ -364,7 +356,6 @@
         
         return result;
     }
->>>>>>> 46705192
 
     /**
      * Creates an OR condition from the given complex expression.
@@ -385,8 +376,6 @@
     }
 
     /**
-<<<<<<< HEAD
-=======
      * Creates a XOR condition from the given complex expression 
      * @param expression
      * @return
@@ -402,7 +391,6 @@
     }
     
     /**
->>>>>>> 46705192
      * Creates an AND condition from the given complex expression.
      * Uses the expression up to the first && delimiter as first operand and
      * the rest as second operand.
