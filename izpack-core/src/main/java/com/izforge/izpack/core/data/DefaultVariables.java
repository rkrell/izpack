/*
 * IzPack - Copyright 2001-2012 Julien Ponge, All Rights Reserved.
 *
 * http://izpack.org/
 * http://izpack.codehaus.org/
 *
 * Copyright 2012 Tim Anderson
 *
 * Licensed under the Apache License, Version 2.0 (the "License");
 * you may not use this file except in compliance with the License.
 * You may obtain a copy of the License at
 *
 *     http://www.apache.org/licenses/LICENSE-2.0
 *
 * Unless required by applicable law or agreed to in writing, software
 * distributed under the License is distributed on an "AS IS" BASIS,
 * WITHOUT WARRANTIES OR CONDITIONS OF ANY KIND, either express or implied.
 * See the License for the specific language governing permissions and
 * limitations under the License.
 */

package com.izforge.izpack.core.data;

import com.izforge.izpack.api.data.DynamicVariable;
import com.izforge.izpack.api.data.Variables;
import com.izforge.izpack.api.exception.InstallerException;
import com.izforge.izpack.api.exception.IzPackException;
import com.izforge.izpack.api.rules.RulesEngine;
import com.izforge.izpack.api.substitutor.VariableSubstitutor;
import com.izforge.izpack.core.substitutor.VariableSubstitutorImpl;
<<<<<<< HEAD
import org.apache.commons.io.FilenameUtils;
import org.apache.commons.io.IOUtils;

import java.io.File;
import java.io.FileInputStream;
import java.io.InputStream;
=======
import com.izforge.izpack.core.variable.utils.ValueUtils;

>>>>>>> d6a9d059
import java.util.*;
import java.util.logging.Level;
import java.util.logging.Logger;


/**
 * Default implementation of the {@link Variables} interface.
 *
 * @author Tim Anderson
 */
public class DefaultVariables implements Variables
{

    /**
     * The variables.
     */
    private final Properties properties;

    /**
     * The forced override values.
     */
    private Properties overrides;

    /**
     * The dynamic variables.
     */
    private List<DynamicVariable> dynamicVariables = new ArrayList<DynamicVariable>();

    /**
     * The variable replacer.
     */
    private final VariableSubstitutor replacer;

    /**
     * The rules for evaluating dynamic variable conditions.
     */
    private RulesEngine rules;

    /**
     * Maps variable names to their stack of blocker objects.
     */
    private transient Map<String, Deque<Object>> blockedVariableNameStacks = new HashMap<String, Deque<Object>>();


    /**
     * The logger.
     */
    private static final Logger logger = Logger.getLogger(DefaultVariables.class.getName());

    /**
     * Constructs a <tt>DefaultVariables</tt>, with an empty set of variables.
     */
    public DefaultVariables()
    {
        this(new Properties());
    }

    /**
     * Constructs a <tt>DefaultVariables</tt>, from properties.
     *
     * @param properties the properties
     */
    public DefaultVariables(Properties properties)
    {
        InputStream overridePropsStream = null;
        try
        {
            File jarFile = new File(
                    DefaultVariables.class.getProtectionDomain().getCodeSource().getLocation().toURI().getPath());
            String jarDir = jarFile.getParentFile().getPath();
            File overridePropFile = new File(jarDir, FilenameUtils.getBaseName(jarFile.getPath()) + ".properties");
            if (overridePropFile.exists())
            {
                overridePropsStream = new FileInputStream(overridePropFile);
                Properties overrideProps = new Properties();
                overrideProps.load(overridePropsStream);
                setOverrides(overrideProps);
                logger.info("Loaded " + overrideProps.size() + " override(s) from " + overridePropFile);
            }
        }
        catch (Exception e)
        {
            logger.log(Level.SEVERE, "Failed loading overrides", e);
        }
        finally
        {
            IOUtils.closeQuietly(overridePropsStream);
        }

        this.properties = properties;
        replacer = new VariableSubstitutorImpl(properties);
    }

    /**
     * Sets the rules, used for dynamic variable evaluation.
     *
     * @param rules the rules
     */
    public void setRules(RulesEngine rules)
    {
        this.rules = rules;
    }

    /**
     * Sets a variable.
     *
     * @param name  the variable name
     * @param value the variable value. May be {@code null}
     */
    @Override
    public void set(String name, String value)
    {
        if (value != null)
        {
            properties.setProperty(name, value);
            logger.fine("Dynamic variable '" + name + "' set to '" + value + "'");
        }
        else
        {
            properties.remove(name);
            logger.fine("Dynamic variable '" + name + "' unset");
        }
    }

    /**
     * Returns the value of the specified variable.
     *
     * @param name the variable name
     * @return the value. May be {@code null}
     */
    @Override
    public String get(String name)
    {
        return containsOverride(name) ? overrides.getProperty(name) : properties.getProperty(name);
    }

    /**
     * Returns the value of the specified variable.
     *
     * @param name         the variable name
     * @param defaultValue the default value if the variable doesn't exist, or is {@code null}
     */
    @Override
    public String get(String name, String defaultValue)
    {
        final String value = properties.getProperty(name, defaultValue);
        return containsOverride(name) ? overrides.getProperty(name, value) : value;
    }

    /**
     * Returns the boolean value of the specified variable.
     *
     * @param name the variable name
     * @return the boolean value, or {@code false} if the variable doesn't exist or is not a boolean
     */
    @Override
    public boolean getBoolean(String name)
    {
        return getBoolean(name, false);
    }

    /**
     * Returns the boolean value of the specified variable.
     *
     * @param name         the variable name
     * @param defaultValue the default value if the variable doesn't exist, or is {@code null}
     * @return the boolean value, or {@code defaultValue} if the variable doesn't exist or is not a boolean
     */
    @Override
    public boolean getBoolean(String name, boolean defaultValue)
    {
        String value = get(name);
        if (value == null)
        {
            return defaultValue;
        }
        else if (value.equalsIgnoreCase("true"))
        {
            return true;
        }
        else if (value.equalsIgnoreCase("false"))
        {
            return false;
        }
        return defaultValue;
    }

    /**
     * Returns the integer value of the specified variable.
     *
     * @param name the variable name
     * @return the integer value, or {@code -1} if the variable doesn't exist or is not an integer
     */
    @Override
    public int getInt(String name)
    {
        return getInt(name, -1);
    }

    /**
     * Returns the integer value of the specified variable.
     *
     * @param name the variable name
     * @return the integer value, or {@code defaultValue} if the variable doesn't exist or is not an integer
     */
    @Override
    public int getInt(String name, int defaultValue)
    {
        int result = defaultValue;
        String value = get(name);
        if (value != null)
        {
            try
            {
                result = Integer.valueOf(value);
            }
            catch (NumberFormatException ignore)
            {
                // do nothing
            }
        }
        return result;
    }

    /**
     * Returns the long value of the specified variable.
     *
     * @param name the variable name
     * @return the long value, or {@code -1} if the variable doesn't exist or is not a long
     */
    @Override
    public long getLong(String name)
    {
        return getLong(name, -1);
    }

    /**
     * Returns the long value of the specified variable.
     *
     * @param name the variable name
     * @return the long value, or {@code defaultValue} if the variable doesn't exist or is not a long
     */
    @Override
    public long getLong(String name, long defaultValue)
    {
        long result = defaultValue;
        String value = get(name);
        if (value != null)
        {
            try
            {
                result = Long.valueOf(value);
            }
            catch (NumberFormatException ignore)
            {
                // do nothing
            }
        }
        return result;
    }

    /**
     * Replaces any variables in the supplied value.
     *
     * @param value the value. May be {@code null}
     * @return the value with variables replaced, or {@code value} if there were no variables to replace, or
     *         replacement failed
     */
    @Override
    public String replace(String value)
    {
        if (value != null)
        {
            try
            {
                value = replacer.substitute(value);
            }
            catch (Exception exception)
            {
                logger.log(Level.WARNING, exception.getMessage(), exception);
            }
        }
        return value;
    }

    /**
     * Adds a dynamic variable.
     *
     * @param variable the variable to add
     */
    @Override
    public synchronized void add(DynamicVariable variable)
    {
        dynamicVariables.add(variable);
    }

    /**
     * Refreshes dynamic variables.
     *
     * @throws InstallerException if variables cannot be refreshed
     */
    @Override
    public synchronized void refresh() throws InstallerException
    {
        logger.fine("Refreshing dynamic variables");
        Set<DynamicVariable> checkedVariables = new HashSet<DynamicVariable>();
        Set<String> unsetVariables = new HashSet<String>();
        Set<String> setVariables = new HashSet<String>();

        for (DynamicVariable variable : dynamicVariables)
        {
            String name = variable.getName();
            if (!isBlockedVariableName(name))
            {
<<<<<<< HEAD
                String name = variable.getName();
                if (!isBlockedVariableName(name) && !containsOverride(name))
=======
                String conditionId = variable.getConditionid();
                if (conditionId == null || rules.isConditionTrue(conditionId))
>>>>>>> d6a9d059
                {
                    if (!(variable.isCheckonce() && variable.isChecked()))
                    {
                        String newValue;
                        try
                        {
                            newValue = variable.evaluate(replacer);
                        }
                        catch (IzPackException exception)
                        {
                            throw exception;
                        }
                        catch (Exception exception)
                        {
                            throw new IzPackException("Failed to refresh dynamic variable (" + name + ")", exception);
                        }
                        if (newValue == null)
                        {
                            if (variable.isAutoUnset())
                            {
                                // Mark unset if dynamic variable cannot be evaluated and failOnError set
                                unsetVariables.add(name);
                            }
                        }
                        else
                        {
                            set(name, newValue); // Set here for properly set conditions
                            setVariables.add(name);
                        }
                        // FIXME: Possible problem if regular value contains dollar sign (for example password)
                        if (!(newValue == null || ValueUtils.isUnresolved(newValue)))
                        {
                            variable.setChecked();
                        } else {
                            checkedVariables.add(variable);
                        }
                    }
                    else
                    {
                        String previousValue = properties.getProperty(name);
                        if (previousValue != null)
                        {
                            set(name, previousValue); // Set here for properly set conditions
                            setVariables.add(name);
                        }
                    }
                }
                else
                {
                    if (variable.isAutoUnset())
                    {
                        // Mark unset if condition is not true
                        unsetVariables.add(name);
                    }
                }
            }
            else {
                logger.fine("Dynamic variable '" + name + "' blocked from changing due to user input");
            }
        }

        for (String key : unsetVariables)
        {
            // Don't unset dynamic variable from one definition, which
            // are set to a value from another one during this refresh
            if (!setVariables.contains(key))
            {
                if (get(key)!=null)
                {
                    set(key, null);
                }
            }
        }

        for (DynamicVariable variable : checkedVariables)
        {
            variable.setChecked();
        }
    }

    /**
     * Exposes the variables as properties.
     *
     * @return the variables
     */
    @Override
    public Properties getProperties()
    {
        return properties;
    }

    @Override
    public boolean containsOverride(String name)
    {
        return (overrides != null) && overrides.containsKey(name);
    }

    @Override
    public void setOverrides(Properties overrides)
    {
        this.overrides = overrides;
    }

    @Override
    public void registerBlockedVariableNames(Set<String> names, Object blocker)
    {
        if (names != null)
        {
            for (String name : names)
            {
                Deque<Object> blockerStack = blockedVariableNameStacks.get(name);
                if (blockerStack == null)
                {
                    blockerStack = new ArrayDeque<Object>();
                }
                blockerStack.push(blocker);
                blockedVariableNameStacks.put(name, blockerStack);
            }
        }
    }

    @Override
    public void unregisterBlockedVariableNames(Set<String> names, Object blocker)
    {
        if (names != null)
        {
            for (String name : names)
            {
                Deque<Object> blockerStack = blockedVariableNameStacks.get(name);
                if (blockerStack != null)
                {
                    blockerStack.remove(blocker);
                }
            }
        }
    }

    @Override
    public boolean isBlockedVariableName(String name)
    {
        Deque<Object> blockerStack = blockedVariableNameStacks.get(name);
        return (blockerStack != null && !blockerStack.isEmpty());
    }
}<|MERGE_RESOLUTION|>--- conflicted
+++ resolved
@@ -28,17 +28,13 @@
 import com.izforge.izpack.api.rules.RulesEngine;
 import com.izforge.izpack.api.substitutor.VariableSubstitutor;
 import com.izforge.izpack.core.substitutor.VariableSubstitutorImpl;
-<<<<<<< HEAD
+import com.izforge.izpack.core.variable.utils.ValueUtils;
 import org.apache.commons.io.FilenameUtils;
 import org.apache.commons.io.IOUtils;
 
 import java.io.File;
 import java.io.FileInputStream;
 import java.io.InputStream;
-=======
-import com.izforge.izpack.core.variable.utils.ValueUtils;
-
->>>>>>> d6a9d059
 import java.util.*;
 import java.util.logging.Level;
 import java.util.logging.Logger;
@@ -351,15 +347,10 @@
         for (DynamicVariable variable : dynamicVariables)
         {
             String name = variable.getName();
-            if (!isBlockedVariableName(name))
-            {
-<<<<<<< HEAD
-                String name = variable.getName();
-                if (!isBlockedVariableName(name) && !containsOverride(name))
-=======
+            if (!isBlockedVariableName(name) && !containsOverride(name))
+            {
                 String conditionId = variable.getConditionid();
                 if (conditionId == null || rules.isConditionTrue(conditionId))
->>>>>>> d6a9d059
                 {
                     if (!(variable.isCheckonce() && variable.isChecked()))
                     {
