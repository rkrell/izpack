package com.izforge.izpack.merge.jar;

import com.izforge.izpack.api.exception.MergeException;
import com.izforge.izpack.merge.AbstractMerge;
import com.izforge.izpack.util.IoHelper;
import org.apache.tools.zip.ZipOutputStream;

import java.io.*;
import java.net.URL;
import java.util.ArrayList;
import java.util.List;
import java.util.Map;
import java.util.jar.JarInputStream;
import java.util.regex.Matcher;
import java.util.regex.Pattern;
import java.util.zip.ZipEntry;
import java.util.zip.ZipInputStream;

/**
 * Jar files merger.
 *
 * @author Anthonin Bonnefoy
 */
public class JarMerge extends AbstractMerge
{
    private String jarPath;

    private String regexp = ".*";
    private String destination;


    public JarMerge(URL resource, String jarPath, Map<OutputStream, List<String>> mergeContent)
    {
        this.jarPath = jarPath;
        this.mergeContent = mergeContent;
        destination = resource.getFile().replaceAll(this.jarPath, "").replaceAll("file:", "").replaceAll("!/", "");
        regexp = new StringBuilder().append(destination).append("(.*)").toString();
    }

    public JarMerge(String jarPath, String jarPackage, String destination, Map<OutputStream, List<String>> mergeContent)
    {
        this.jarPath = jarPath;
        this.destination = destination;
        this.mergeContent = mergeContent;
        regexp = new StringBuilder().append(jarPackage).append("(.*)").toString();
    }


    public File find(FileFilter fileFilter)
    {
        try
        {
            ArrayList<String> fileNameInZip = getFileNameInZip();
            for (String fileName : fileNameInZip)
            {
                File file = new File(jarPath + "!/" + fileName);
                if (fileFilter.accept(file))
                {
                    return file;
                }
            }
        }
        catch (IOException e)
        {
            throw new RuntimeException(e);
        }
        return null;
    }

<<<<<<< HEAD
=======
    public List<File> recursivelyListFiles(FileFilter fileFilter)
    {
        return null;
    }

>>>>>>> 9dce0f6a
    public ArrayList<String> getFileNameInZip() throws IOException
    {
        ZipInputStream inputStream = new ZipInputStream(new FileInputStream(jarPath));
        ArrayList<String> arrayList = new ArrayList<String>();
        ZipEntry zipEntry;
        while ((zipEntry = inputStream.getNextEntry()) != null)
        {
            arrayList.add(zipEntry.getName());
        }
        return arrayList;
    }

    public void merge(java.util.zip.ZipOutputStream outputStream)
    {
        Pattern pattern = Pattern.compile(regexp);
        List<String> mergeList = getMergeList(outputStream);
        ZipEntry zentry;
        try
        {
            JarInputStream jarInputStream = new JarInputStream(new FileInputStream(new File(jarPath)));
            while ((zentry = jarInputStream.getNextEntry()) != null)
            {
                if (zentry.isDirectory())
                {
                    continue;
                }
                Matcher matcher = pattern.matcher(zentry.getName());
                if (matcher.matches())
                {
                    if (mergeList.contains(zentry.getName()))
                    {
                        continue;
                    }
                    mergeList.add(zentry.getName());
                    String dest = destination + matcher.group(1);
                    IoHelper.copyStreamToJar(jarInputStream, outputStream, dest, zentry.getTime());
                }

            }
            jarInputStream.close();
        }
        catch (IOException e)
        {
            throw new RuntimeException(e);
        }
    }

    public void merge(ZipOutputStream outJar)
    {
        Pattern pattern = Pattern.compile(regexp);
        List<String> mergeList = getMergeList(outJar);
        ZipEntry zentry;
        try
        {
            JarInputStream jarInputStream = new JarInputStream(new FileInputStream(new File(jarPath)));
            while ((zentry = jarInputStream.getNextEntry()) != null)
            {
                if (zentry.isDirectory())
                {
                    continue;
                }
                Matcher matcher = pattern.matcher(zentry.getName());
                if (matcher.matches())
                {
                    if (mergeList.contains(zentry.getName()))
                    {
                        continue;
                    }
                    mergeList.add(zentry.getName());
                    String dest = destination + matcher.group(1);
                    IoHelper.copyStreamToJar(jarInputStream, outJar, dest, zentry.getTime());
                }

            }
            jarInputStream.close();
        }
        catch (IOException e)
        {
            throw new MergeException(e);
        }
    }
}<|MERGE_RESOLUTION|>--- conflicted
+++ resolved
@@ -67,14 +67,11 @@
         return null;
     }
 
-<<<<<<< HEAD
-=======
     public List<File> recursivelyListFiles(FileFilter fileFilter)
     {
         return null;
     }
 
->>>>>>> 9dce0f6a
     public ArrayList<String> getFileNameInZip() throws IOException
     {
         ZipInputStream inputStream = new ZipInputStream(new FileInputStream(jarPath));
