package com.izforge.izpack.merge.panel;

import com.izforge.izpack.api.exception.MergeException;
import com.izforge.izpack.api.merge.Mergeable;
import com.izforge.izpack.merge.ClassResolver;
import org.apache.tools.zip.ZipOutputStream;

import java.io.File;
import java.io.FileFilter;
import java.io.OutputStream;
<<<<<<< HEAD
=======
import java.util.ArrayList;
>>>>>>> 9dce0f6a
import java.util.List;
import java.util.Map;

/**
 * Merge for a panel
 *
 * @author Anthonin Bonnefoy
 */
public class PanelMerge implements Mergeable
{
    private List<Mergeable> packageMerge;
    private String panelName;
    private FileFilter fileFilter;

    public PanelMerge(final String panelName, List<Mergeable> packageMergeable, Map<OutputStream, List<String>> mergeContent)
    {
        this.panelName = panelName;
        packageMerge = packageMergeable;
        fileFilter = new FileFilter()
        {
            public boolean accept(File pathname)
            {
                return pathname.isDirectory() ||
                        pathname.getAbsolutePath().contains("/" + panelName + ".class");
            }
        };
    }

    public void merge(ZipOutputStream outputStream)
    {
        for (Mergeable mergeable : packageMerge)
        {
            mergeable.merge(outputStream);
        }
    }

<<<<<<< HEAD
=======
    public List<File> recursivelyListFiles(FileFilter fileFilter)
    {
        ArrayList<File> result = new ArrayList<File>();
        for (Mergeable mergeable : packageMerge)
        {
            result.addAll(mergeable.recursivelyListFiles(fileFilter));
        }
        return result;
    }

>>>>>>> 9dce0f6a
    public File find(FileFilter fileFilter)
    {
        for (Mergeable mergeable : packageMerge)
        {
            File file = mergeable.find(fileFilter);
            if (file != null)
            {
                return file;
            }
        }
        return null;
    }

    public void merge(java.util.zip.ZipOutputStream outputStream)
    {
        for (Mergeable mergeable : packageMerge)
        {
            mergeable.merge(outputStream);
        }
    }


    public String getFullClassNameFromPanelName()
    {
        if (packageMerge.isEmpty())
        {
            throw new MergeException("No mergeable found for panel " + panelName);
        }
        if (panelName.contains("."))
        {
            return panelName;
        }
        for (Mergeable mergeable : packageMerge)
        {
            File file = mergeable.find(fileFilter);
            if (file != null)
            {
                return ClassResolver.processFileToClassName(file);
            }
        }
        throw new MergeException("Panel file " + panelName + " not found");
    }

}<|MERGE_RESOLUTION|>--- conflicted
+++ resolved
@@ -8,10 +8,7 @@
 import java.io.File;
 import java.io.FileFilter;
 import java.io.OutputStream;
-<<<<<<< HEAD
-=======
 import java.util.ArrayList;
->>>>>>> 9dce0f6a
 import java.util.List;
 import java.util.Map;
 
@@ -48,8 +45,6 @@
         }
     }
 
-<<<<<<< HEAD
-=======
     public List<File> recursivelyListFiles(FileFilter fileFilter)
     {
         ArrayList<File> result = new ArrayList<File>();
@@ -60,7 +55,6 @@
         return result;
     }
 
->>>>>>> 9dce0f6a
     public File find(FileFilter fileFilter)
     {
         for (Mergeable mergeable : packageMerge)
