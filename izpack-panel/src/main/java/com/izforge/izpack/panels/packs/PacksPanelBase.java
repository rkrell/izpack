/*
 * IzPack - Copyright 2001-2008 Julien Ponge, All Rights Reserved.
 *
 * http://izpack.org/
 * http://izpack.codehaus.org/
 *
 * Copyright 2002 Marcus Wolschon
 * Copyright 2002 Jan Blok
 * Copyright 2004 Klaus Bartz
 * Copyright 2007 Dennis Reil
 *
 * Licensed under the Apache License, Version 2.0 (the "License");
 * you may not use this file except in compliance with the License.
 * You may obtain a copy of the License at
 *
 *     http://www.apache.org/licenses/LICENSE-2.0
 *
 * Unless required by applicable law or agreed to in writing, software
 * distributed under the License is distributed on an "AS IS" BASIS,
 * WITHOUT WARRANTIES OR CONDITIONS OF ANY KIND, either express or implied.
 * See the License for the specific language governing permissions and
 * limitations under the License.
 */

package com.izforge.izpack.panels.packs;

import com.izforge.izpack.api.adaptator.IXMLElement;
import com.izforge.izpack.api.data.Pack;
import com.izforge.izpack.api.data.Panel;
import com.izforge.izpack.api.exception.ResourceNotFoundException;
import com.izforge.izpack.api.factory.ObjectFactory;
import com.izforge.izpack.api.resource.Messages;
import com.izforge.izpack.api.resource.Resources;
import com.izforge.izpack.api.rules.RulesEngine;
import com.izforge.izpack.gui.LabelFactory;
import com.izforge.izpack.installer.data.GUIInstallData;
import com.izforge.izpack.installer.debugger.Debugger;
import com.izforge.izpack.installer.gui.InstallerFrame;
import com.izforge.izpack.installer.gui.IzPanel;
import com.izforge.izpack.installer.util.PackHelper;
import com.izforge.izpack.panels.treepacks.PackValidator;
import com.izforge.izpack.util.Debug;
import com.izforge.izpack.util.IoHelper;

import javax.swing.*;
import javax.swing.event.ListSelectionEvent;
import javax.swing.event.ListSelectionListener;
import javax.swing.plaf.metal.MetalLookAndFeel;
import javax.swing.table.DefaultTableCellRenderer;
import javax.swing.table.TableCellRenderer;
import java.awt.*;
import java.awt.event.ActionEvent;
import java.awt.event.KeyEvent;
import java.awt.event.MouseAdapter;
import java.awt.event.MouseEvent;
import java.io.File;
import java.util.HashMap;
import java.util.List;
import java.util.Map;
import java.util.logging.Level;
import java.util.logging.Logger;

/**
 * The base class for Packs panels. It brings the common member and methods of the different packs
 * panels together. This class handles the common logic of pack selection. The derived class should
 * be create the layout and other specific actions. There are some helper methods to simplify layout
 * creation in the derived class.
 *
 * @author Julien Ponge
 * @author Klaus Bartz
 * @author Dennis Reil
 */
public abstract class PacksPanelBase extends IzPanel implements PacksPanelInterface,
        ListSelectionListener
{
    private static final long serialVersionUID = -727171695900867059L;

    private static final String ACTIONKEY_TOGGLE = "togglePack";
    private static final String ACTIONKEY_NEXTCOLUMNCELL = "selectNextColumnCell";
    private static final String ACTIONKEY_PREVIOUSCOLUMNCELL = "selectPreviousColumnCell";

    private static final transient Logger logger = Logger.getLogger(PacksPanelBase.class.getName());

    // Common used Swing fields
    /**
     * The free space label.
     */
    protected JLabel freeSpaceLabel;

    /**
     * The space label.
     */
    protected JLabel spaceLabel;

    /**
     * The tip label.
     */
    protected JTextArea descriptionArea;

    /**
     * The dependencies label.
     */
    protected JTextArea dependencyArea;

    /**
     * The packs table.
     */
    protected JTable packsTable;

    /**
     * The packs model.
     */
    protected PacksModel packsModel;

    /**
     * The tablescroll.
     */
    protected JScrollPane tableScroller;

    // Non-GUI fields
    /**
     * Map that connects names with pack objects
     */
    private Map<String, Pack> names;

    /**
     * The bytes of the current pack.
     */
    protected long bytes = 0;

    /**
     * The free bytes of the current selected disk.
     */
    protected long freeBytes = 0;

    /**
     * Are there dependencies in the packs
     */
    protected boolean dependenciesExist = false;

    /**
     * The packs messages.
     */
    private Messages messages = null;

    private Debugger debugger;

    /**
     * The factory for creating {@link PackValidator} instances.
     */
    private final transient ObjectFactory factory;

    private RulesEngine rules;

    /**
     * Constructs a <tt>PacksPanelBase</tt>.
     *
     * @param panel       the panel meta-data
     * @param parent      fhe parent window
     * @param installData the installation data
     * @param resources   the resources
     * @param factory     the factory for creating {@link PackValidator} instances
     * @param rules       the rules engine
     */
    public PacksPanelBase(Panel panel, InstallerFrame parent, GUIInstallData installData,
                          Resources resources, ObjectFactory factory, RulesEngine rules)
    {
        super(panel, parent, installData, resources);
        this.rules = rules;
        this.factory = factory;

        if (Debug.isTRACE()) {
            this.debugger = parent.getDebugger();
        }

        try
        {
            messages = installData.getMessages().newMessages(Resources.PACK_TRANSLATIONS_RESOURCE_NAME);
        }
        catch (ResourceNotFoundException exception)
        {
            // no packs messages resource, so fall back to the default
            logger.info(exception.getMessage());
            messages = installData.getMessages();
        }
        // init the map
        computePacks(installData.getAvailablePacks());

        createNormalLayout();

        packsTable.addMouseListener(new MouseAdapter()
        {
            @Override
            public void mouseClicked(MouseEvent event)
            {
                int row = packsTable.rowAtPoint(event.getPoint());
                int col = packsTable.columnAtPoint(event.getPoint());
                if (col == 0)
                {
                    togglePack(row);
                }
            }
        });
    }

    /**
     * The Implementation of this method should create the layout for the current class.
     */
    abstract protected void createNormalLayout();

    @Override
    public Messages getMessages()
    {
        return messages;
    }

    @Override
    public long getBytes()
    {
        return bytes;
    }

    @Override
    public void setBytes(long bytes)
    {
        this.bytes = bytes;
    }

    @Override
    public void showSpaceRequired()
    {
        if (spaceLabel != null)
        {
            spaceLabel.setText(Pack.toByteUnitsString(bytes));
        }
    }

    @Override
    public void showFreeSpace()
    {
        if (IoHelper.supported("getFreeSpace") && freeSpaceLabel != null)
        {
            String msg;
            freeBytes = IoHelper.getFreeSpace(IoHelper.existingParent(
                    new File(this.installData.getInstallPath())).getAbsolutePath());
            if (freeBytes < 0)
            {
                msg = getString("PacksPanel.notAscertainable");
            }
            else
            {
                msg = Pack.toByteUnitsString(freeBytes);
            }
            freeSpaceLabel.setText(msg);
        }
    }

    /**
     * Indicates wether the panel has been validated or not.
     *
     * @return true if the needed space is less than the free space, else false
     */
    @Override
    public boolean isValidated()
    {
        if (IoHelper.supported("getFreeSpace") && freeBytes >= 0 && freeBytes <= bytes)
        {
            JOptionPane.showMessageDialog(this, getString("PacksPanel.notEnoughSpace"),
                                          getString("installer.error"), JOptionPane.ERROR_MESSAGE);
            return (false);
        }

        for (Pack pack : this.installData.getAvailablePacks())
        {
            for (String validator : pack.getValidators())
            {
                boolean selected = installData.getSelectedPacks().indexOf(pack) > -1;
                try
                {
                    PackValidator validatorInst = factory.create(validator, PackValidator.class);
                    if (!validatorInst.validate(this, installData, pack.getName(), selected))
                    {
                        return false;
                    }
                }
                catch (Exception e)
                {
                    logger.log(Level.WARNING, "Validator threw exception for pack " + pack.getName()
                            + ": " + e.getMessage(), e);
                    return false;
                }
            }
        }
        return (true);
    }

    /**
     * Asks to make the XML panel installDataGUI.
     *
     * @param panelRoot The XML tree to write the installDataGUI in.
     */
    @Override
    public void createInstallationRecord(IXMLElement panelRoot)
    {
        new PacksPanelAutomationHelper().createInstallationRecord(this.installData, panelRoot);
    }

    @Override
    public void valueChanged(ListSelectionEvent e)
    {
        int selectedRow = packsTable.getSelectedRow();

        // Operations for the description
        if ((descriptionArea != null) && (selectedRow != -1))
        {
            Pack pack = this.packsModel.getPackAtRow(selectedRow);
            String desc = PackHelper.getPackDescription(pack, messages);
            desc = installData.getVariables().replace(desc);
            descriptionArea.setText(desc);
        }
        // Operation for the dependency listing
        if ((dependencyArea != null) && (selectedRow != -1))
        {
            Pack pack = this.packsModel.getPackAtRow(selectedRow);
            List<String> dep = pack.getDependencies();
            String list = "";
            if (dep != null)
            {
                list += (messages == null) ? "Dependencies: " : messages.get("PacksPanel.dependencies");
            }
            for (int j = 0; dep != null && j < dep.size(); j++)
            {
                String name = dep.get(j);
                list += getI18NPackName(names.get(name));
                if (j != dep.size() - 1)
                {
                    list += ", ";
                }
            }

            // add the list of the packs to be excluded
            String excludeslist = (messages == null) ? "Excludes: " : messages.get("PacksPanel.excludes");
            int numexcludes = 0;
            if (pack.getExcludeGroup() != null)
            {
                for (int q = 0; q < this.installData.getAvailablePacks().size(); q++)
                {
                    Pack otherpack = this.installData.getAvailablePacks().get(q);
                    String exgroup = otherpack.getExcludeGroup();
                    if (exgroup != null)
                    {
                        if (q != selectedRow && pack.getExcludeGroup().equals(exgroup))
                        {

                            excludeslist += getI18NPackName(otherpack) + ", ";
                            numexcludes++;
                        }
                    }
                }
            }
            // concatenate
            if (dep != null)
            {
                excludeslist = "    " + excludeslist;
            }
            if (numexcludes > 0)
            {
                list += excludeslist;
            }
            if (list.endsWith(", "))
            {
                list = list.substring(0, list.length() - 2);
            }

            // and checkbox the result
            dependencyArea.setText(list);
        }
    }

    /**
     * This method tries to resolve the localized name of the given pack. If this is not possible,
     * the name given in the installation description file in ELEMENT <pack> will be used.
     *
     * @param pack for which the name should be resolved
     * @return localized name of the pack
     */
    private String getI18NPackName(Pack pack)
    {
        return PackHelper.getPackName(pack, messages);
    }

    /**
     * Layout helper method:<br>
     * Creates an label with a message given by msgId and an icon given by the iconId. If layout and
     * constraints are not null, the label will be added to layout with the given constraints. The
     * label will be added to this object.
     *
     * @param msgId       identifier for the IzPack langpack
     * @param iconId      identifier for the IzPack icons
     * @param layout      layout to be used
     * @param constraints constraints to be used
     * @return the created label
     */
    protected JLabel createLabel(String msgId, String iconId, GridBagLayout layout,
                                 GridBagConstraints constraints)
    {
        JLabel label = LabelFactory.create(getString(msgId), parent.getIcons()
                .get(iconId), TRAILING);
        if (layout != null && constraints != null)
        {
            layout.addLayoutComponent(label, constraints);
        }
        add(label);
        return (label);
    }

    /**
     * Creates a panel containing a anonymous label on the left with the message for the given msgId
     * and a label on the right side with initial no text. The right label will be returned. If
     * layout and constraints are not null, the label will be added to layout with the given
     * constraints. The panel will be added to this object.
     *
     * @param msgId       identifier for the IzPack langpack
     * @param layout      layout to be used
     * @param constraints constraints to be used
     * @return the created (right) label
     */
    protected JLabel createPanelWithLabel(String msgId, GridBagLayout layout,
                                          GridBagConstraints constraints)
    {
        JPanel panel = new JPanel();
        JLabel label = new JLabel();
        panel.setAlignmentX(LEFT_ALIGNMENT);
        panel.setLayout(new BoxLayout(panel, BoxLayout.X_AXIS));
        panel.add(LabelFactory.create(getString(msgId)));
        panel.add(Box.createHorizontalGlue());
        panel.add(label);
        if (layout != null && constraints != null)
        {
            layout.addLayoutComponent(panel, constraints);
        }
        add(panel);
        boolean doNotShowRequiredSize = Boolean.parseBoolean(
                this.installData.guiPrefs.modifier.get("doNotShowRequiredSize"));
        panel.setVisible(!doNotShowRequiredSize);
        return (label);
    }

    /**
     * Creates a text area with standard settings and the title given by the msgId. If scroller is
     * not null, the create text area will be added to the scroller and the scroller to this object,
     * else the text area will be added directly to this object. If layout and constraints are not
     * null, the text area or scroller will be added to layout with the given constraints. The text
     * area will be returned.
     *
     * @param msgId       identifier for the IzPack langpack
     * @param scroller    the scroller to be used
     * @param layout      layout to be used
     * @param constraints constraints to be used
     * @return the created text area
     */
    protected JTextArea createTextArea(String msgId, JScrollPane scroller, GridBagLayout layout,
                                       GridBagConstraints constraints)
    {
        JTextArea area = new JTextArea();
        // area.setMargin(new Insets(2, 2, 2, 2));
        area.setAlignmentX(LEFT_ALIGNMENT);
        area.setCaretPosition(0);
        area.setEditable(false);
        area.setFocusable(false);
        area.setOpaque(false);
        area.setLineWrap(true);
        area.setWrapStyleWord(true);
        area.setBorder(BorderFactory.createTitledBorder(getString(msgId)));
        area.setFont(getControlTextFont());

        if (layout != null && constraints != null)
        {
            if (scroller != null)
            {
                layout.addLayoutComponent(scroller, constraints);
            }
            else
            {
                layout.addLayoutComponent(area, constraints);
            }
        }
        if (scroller != null)
        {
            scroller.setViewportView(area);
            add(scroller);
        }
        else
        {
            add(area);
        }
        return (area);

    }

    /**
     * Creates the table for the packs. All parameters are required. The table will be returned.
     *
     * @param width       of the table
     * @param scroller    the scroller to be used
     * @param layout      layout to be used
     * @param constraints constraints to be used
     * @return the created table
     */
    protected JTable createPacksTable(int width, JScrollPane scroller, GridBagLayout layout,
                                      GridBagConstraints constraints)
    {
        final JTable table = new JTable();
        table.setBorder(BorderFactory.createEmptyBorder(0, 2, 0, 2));
        table.setIntercellSpacing(new Dimension(0, 0));
        table.setBackground(Color.white);
        table.setSelectionMode(ListSelectionModel.SINGLE_SELECTION);
        table.getSelectionModel().addListSelectionListener(this);
        table.setShowGrid(false);

        // register an action to toggle the selected pack when SPACE is pressed in the table
        table.getInputMap().put(KeyStroke.getKeyStroke(KeyEvent.VK_SPACE, 0), ACTIONKEY_TOGGLE);
        table.getActionMap().put(ACTIONKEY_TOGGLE, new AbstractAction()
        {
            private static final long serialVersionUID = -2367549964368751438L;

            @Override
            public void actionPerformed(ActionEvent e)
            {
                int row = table.getSelectedRow();
                togglePack(row);
            }
        });

        // register an action for "selectNextColumnCell" to change selection to the next row.
        // When at the last row, move focus outside the table. This avoids the need to use Ctrl-Tab to move focus
        table.getActionMap().put(ACTIONKEY_NEXTCOLUMNCELL, new AbstractAction()
        {
            private static final long serialVersionUID = -8459710483408176528L;

            @Override
            public void actionPerformed(ActionEvent e)
            {
                int row = table.getSelectedRow();
                if (row < table.getRowCount() - 1)
                {
                    table.changeSelection(row + 1, 0, false, false);
                }
                else
                {
                    table.clearSelection();
                    table.transferFocus();
                }
            }
        });
        // register an action for "selectPreviousColumnCell" to change selection to the previous row.
        // When at the first, move focus to the prior component. This avoids the need to use Ctrl-Shift-Tab to move
        // focus
        table.getActionMap().put(ACTIONKEY_PREVIOUSCOLUMNCELL, new AbstractAction()
        {
            private static final long serialVersionUID = 5846709935309245963L;

            @Override
            public void actionPerformed(ActionEvent e)
            {
                int row = table.getSelectedRow();
                if (row == -1)
                {
                    row = table.getRowCount();
                }
                if (row > 0)
                {
                    table.changeSelection(row - 1, 0, false, false);
                }
                else
                {
                    table.clearSelection();
                    table.transferFocusBackward();
                }
            }
        });

        scroller.setViewportView(table);
        scroller.setAlignmentX(LEFT_ALIGNMENT);
        scroller.getViewport().setBackground(Color.white);
        scroller.setPreferredSize(new Dimension(width, (this.installData.guiPrefs.height / 3 + 30)));

        if (layout != null && constraints != null)
        {
            layout.addLayoutComponent(scroller, constraints);
        }
        add(scroller);
        return (table);
    }

    /**
     * Computes pack related installDataGUI like the names or the dependencies state.
     *
     * @param packs The list of packs.
     */
    private void computePacks(List<Pack> packs)
    {
        names = new HashMap<String, Pack>();
        dependenciesExist = false;
        for (Pack pack : packs)
        {
            names.put(pack.getName(), pack);
            if (pack.getDependencies() != null || pack.getExcludeGroup() != null)
            {
                dependenciesExist = true;
            }
        }
    }

    /**
     * Called when the panel becomes active. If a derived class implements this method also, it is
     * recomanded to call this method with the super operator first.
     */
    @Override
    public void panelActivate()
    {
        parent.lockNextButton();

        try
        {
            packsModel = new PacksModelGUI(this, installData, rules)
            {
                /**
                 *
                 */
                private static final long serialVersionUID = -8566131431416593277L;

                @Override
                public boolean isCellEditable(int rowIndex, int columnIndex)
                {
                    return false;
                }
            };
            packsTable.setModel(packsModel);
            CheckBoxRenderer packSelectedRenderer = new CheckBoxRenderer();
            packsTable.getColumnModel().getColumn(0).setCellRenderer(packSelectedRenderer);
            packsTable.getColumnModel().getColumn(0).setMaxWidth(40);

            packsTable.getColumnModel().getColumn(1).setCellRenderer(new PacksPanelTableCellRenderer());
            PacksPanelTableCellRenderer packTextColumnRenderer = new PacksPanelTableCellRenderer();
            packTextColumnRenderer.setHorizontalAlignment(RIGHT);
            if (packsTable.getColumnCount() > 2)
            {
                packsTable.getColumnModel().getColumn(2).setCellRenderer(packTextColumnRenderer);
                packsTable.getColumnModel().getColumn(2).setMaxWidth(100);
            }

            // remove header,so we don't need more strings
            tableScroller.remove(packsTable.getTableHeader());
            tableScroller.setColumnHeaderView(null);
            tableScroller.setColumnHeader(null);

            // set the JCheckBoxes to the currently selected panels. The
            // selection might have changed in another panel
            bytes = 0;
            for (Pack p : this.installData.getAvailablePacks())
            {
                if (p.isRequired())
                {
                    bytes += p.getSize();
                    continue;
                }
                if (this.installData.getSelectedPacks().contains(p))
                {
                    bytes += p.getSize();
                }
            }
        }
        catch (Exception e)
        {
            e.printStackTrace();
        }

        showSpaceRequired();
        showFreeSpace();
        packsTable.setRowSelectionInterval(0, 0);

        updateButtons();
    }

    @Override
    public String getSummaryBody()
    {
        StringBuilder retval = new StringBuilder(256);
        boolean first = true;
        for (Pack pack : this.installData.getSelectedPacks())
        {
            if (!first)
            {
                retval.append("<br>");
            }
            first = false;
            retval.append(getI18NPackName(pack));
        }
        if (packsModel.isModifyInstallation())
        {
            Map<String, Pack> installedpacks = packsModel.getInstalledPacks();
            retval.append("<br><b>");
            retval.append(messages.get("PacksPanel.installedpacks.summarycaption"));
            retval.append("</b>");
            retval.append("<br>");
            for (String key : installedpacks.keySet())
            {
                Pack pack = installedpacks.get(key);
                retval.append(getI18NPackName(pack));
                retval.append("<br>");
            }
        }
        return (retval.toString());
    }

    static class CheckBoxRenderer implements TableCellRenderer
    {
        JCheckBox checkbox = new JCheckBox();

        CheckBoxRenderer()
        {
            if (com.izforge.izpack.util.OsVersion.IS_UNIX && !com.izforge.izpack.util.OsVersion.IS_OSX)
            {
                checkbox.setIcon(new LFIndependentIcon());
                checkbox.setDisabledIcon(new LFIndependentIcon());
                checkbox.setSelectedIcon(new LFIndependentIcon());
                checkbox.setDisabledSelectedIcon(new LFIndependentIcon());
            }
            checkbox.setHorizontalAlignment(CENTER);
        }

        @Override
        public Component getTableCellRendererComponent(JTable table, Object value,
                                                       boolean isSelected, boolean hasFocus, int row, int column)
        {
            if (isSelected)
            {
                checkbox.setForeground(table.getSelectionForeground());
                checkbox.setBackground(table.getSelectionBackground());
            }
            else
            {
                checkbox.setForeground(table.getForeground());
                checkbox.setBackground(table.getBackground());
            }

            PacksModel.CbSelectionState state = (PacksModel.CbSelectionState) value;
            if (state == PacksModel.CbSelectionState.DEPENDENT_DESELECTED)
            {
                // condition not fulfilled
                checkbox.setForeground(Color.GRAY);
            }
            if (state == PacksModel.CbSelectionState.REQUIRED_PARTIAL_SELECTED)
            {
                checkbox.setForeground(Color.RED);
                checkbox.setSelected(true);
            }

<<<<<<< HEAD
            checkbox.setEnabled(state.isSelectable());
            checkbox.setSelected((value != null && state.isSelectedOrRequiredSelected()));
=======
            if (state != null)
            {
                checkbox.setEnabled(state.isSelectable());
                checkbox.setSelected((value != null && state.isSelectedOrRequiredSelected()));
            }
>>>>>>> d39d555c
            return checkbox;
        }
    }

    public static class LFIndependentIcon implements Icon
    {
        ButtonModel buttonModel = null;

        protected int getControlSize()
        {
            return 13;
        }

        @Override
        public void paintIcon(Component component, Graphics graphics, int x, int y)
        {
            ButtonModel model = ((JCheckBox) component).getModel();
            buttonModel = model;
            int controlSize = getControlSize();
            if (model.isPressed() && model.isArmed())
            {
                graphics.setColor(MetalLookAndFeel.getControlShadow());
                if (model.isEnabled())
                {
                    graphics.setColor(Color.green);
                }
                else
                {
                    graphics.setColor(Color.gray);
                }
                graphics.fillRect(x, y, controlSize - 1, controlSize - 1);
                drawPressedBorder(graphics, x, y, controlSize, controlSize, model);
            }
            else
            {
                drawBorder(graphics, x, y, controlSize, controlSize, model);
            }
            graphics.setColor(Color.green);
            if (model.isSelected())
            {
                drawCheck(graphics, x, y);
            }
        }

        private void drawBorder(Graphics graphics, int x, int y, int width, int height, ButtonModel model)
        {
            graphics.translate(x, y);

            // outer frame rectangle
            graphics.setColor(MetalLookAndFeel.getControlDarkShadow());
            if (!model.isEnabled())
            {
                graphics.setColor(new Color(0.4f, 0.4f, 0.4f));
            }
            graphics.drawRect(0, 0, width - 2, height - 2);

            // middle frame
            graphics.setColor(MetalLookAndFeel.getControlHighlight());
            if (!model.isEnabled())
            {
                graphics.setColor(new Color(0.6f, 0.6f, 0.6f));
            }
            graphics.drawRect(1, 1, width - 2, height - 2);

            // background
            if (model.isEnabled())
            {
                graphics.setColor(Color.white);
            }
            else
            {
                graphics.setColor(new Color(0.8f, 0.8f, 0.8f));
            }
            graphics.fillRect(2, 2, width - 3, height - 3);

            //some extra lines for FX
            graphics.setColor(MetalLookAndFeel.getControl());
            graphics.drawLine(0, height - 1, 1, height - 2);
            graphics.drawLine(width - 1, 0, width - 2, 1);
            graphics.translate(-x, -y);
        }

        private void drawPressedBorder(Graphics graphics, int x, int y, int width, int height, ButtonModel model)
        {
            graphics.translate(x, y);
            drawBorder(graphics, 0, 0, width, height, model);
            graphics.setColor(MetalLookAndFeel.getControlShadow());
            graphics.drawLine(1, 1, 1, height - 2);
            graphics.drawLine(1, 1, width - 2, 1);
            graphics.drawLine(2, 2, 2, height - 3);
            graphics.drawLine(2, 2, width - 3, 2);
            graphics.translate(-x, -y);
        }

        protected void drawCheck(Graphics graphics, int x, int y)
        {
            int controlSize = getControlSize();
            if (buttonModel != null)
            {
                if (buttonModel.isEnabled())
                {
                    graphics.setColor(new Color(0.0f, 0.6f, 0.0f));
                }
                else
                {
                    graphics.setColor(new Color(0.1f, 0.1f, 0.1f));
                }
            }

            graphics.drawLine(x + (controlSize - 4), y + 2, x + (controlSize - 4) - 4, y + 2 + 4);
            graphics.drawLine(x + (controlSize - 4), y + 3, x + (controlSize - 4) - 4, y + 3 + 4);
            graphics.drawLine(x + (controlSize - 4), y + 4, x + (controlSize - 4) - 4, y + 4 + 4);

            graphics.drawLine(x + (controlSize - 4) - 4, y + 2 + 4, x + (controlSize - 4) - 4 - 2, y + 2 + 4 - 2);
            graphics.drawLine(x + (controlSize - 4) - 4, y + 3 + 4, x + (controlSize - 4) - 4 - 2, y + 3 + 4 - 2);
            graphics.drawLine(x + (controlSize - 4) - 4, y + 4 + 4, x + (controlSize - 4) - 4 - 2, y + 4 + 4 - 2);
        }

        @Override
        public int getIconWidth()
        {
            return getControlSize();
        }

        @Override
        public int getIconHeight()
        {
            return getControlSize();
        }
    }

    static class PacksPanelTableCellRenderer extends DefaultTableCellRenderer
    {
        /**
         * Required (serializable)
         */
        private static final long serialVersionUID = -9089892183236584242L;

        @Override
        public Component getTableCellRendererComponent(JTable table, Object value,
                                                       boolean isSelected, boolean hasFocus, int row, int column)
        {
            Component renderer = super.getTableCellRendererComponent(table, value, isSelected, hasFocus, row, column);

            PacksModel.CbSelectionState state = (PacksModel.CbSelectionState) table.getModel().getValueAt(row, 0);
            if (state == PacksModel.CbSelectionState.DEPENDENT_DESELECTED)
            {
                // condition not fulfilled
                renderer.setForeground(Color.GRAY);
                if (isSelected)
                {
                    renderer.setBackground(table.getSelectionBackground());
                }
                else
                {
                    renderer.setBackground(table.getBackground());
                }
            }
            else
            {
                if (isSelected)
                {
                    renderer.setForeground(table.getSelectionForeground());
                    renderer.setBackground(table.getSelectionBackground());
                }
                else
                {
                    renderer.setForeground(table.getForeground());
                    renderer.setBackground(table.getBackground());
                }
            }

            return renderer;
        }

    }

    @Override
    public Debugger getDebugger()
    {
        return this.debugger;
    }

    /**
     * Toggles the state of the pack at the selected row.
     *
     * @param row the row
     */
    private void togglePack(int row)
    {
        PacksModel.CbSelectionState checked = (PacksModel.CbSelectionState) packsModel.getValueAt(row, 0);
<<<<<<< HEAD
        checked = checked.isFullyOrPartiallySelected()
=======
        checked = (checked != null && checked.isFullyOrPartiallySelected())
>>>>>>> d39d555c
                ? PacksModel.CbSelectionState.DESELECTED
                : PacksModel.CbSelectionState.SELECTED;
        packsModel.setValueAt(checked, row, 0);
        packsTable.repaint();
        packsTable.changeSelection(row, 0, false, false);
        updateButtons();
    }

    private void updateButtons()
    {
        if (installData.getSelectedPacks().isEmpty())
        {
            parent.lockNextButton();
        }
        else
        {
            parent.unlockNextButton();
        }
    }
}<|MERGE_RESOLUTION|>--- conflicted
+++ resolved
@@ -757,16 +757,11 @@
                 checkbox.setSelected(true);
             }
 
-<<<<<<< HEAD
-            checkbox.setEnabled(state.isSelectable());
-            checkbox.setSelected((value != null && state.isSelectedOrRequiredSelected()));
-=======
             if (state != null)
             {
                 checkbox.setEnabled(state.isSelectable());
                 checkbox.setSelected((value != null && state.isSelectedOrRequiredSelected()));
             }
->>>>>>> d39d555c
             return checkbox;
         }
     }
@@ -958,11 +953,7 @@
     private void togglePack(int row)
     {
         PacksModel.CbSelectionState checked = (PacksModel.CbSelectionState) packsModel.getValueAt(row, 0);
-<<<<<<< HEAD
-        checked = checked.isFullyOrPartiallySelected()
-=======
         checked = (checked != null && checked.isFullyOrPartiallySelected())
->>>>>>> d39d555c
                 ? PacksModel.CbSelectionState.DESELECTED
                 : PacksModel.CbSelectionState.SELECTED;
         packsModel.setValueAt(checked, row, 0);
