--- conflicted
+++ resolved
@@ -25,11 +25,7 @@
 import java.util.*;
 
 import com.izforge.izpack.api.adaptator.IXMLElement;
-<<<<<<< HEAD
-import com.izforge.izpack.api.data.AutomatedInstallData;
-=======
 import com.izforge.izpack.api.data.*;
->>>>>>> 53179ca4
 import com.izforge.izpack.api.substitutor.VariableSubstitutor;
 import com.izforge.izpack.core.substitutor.VariableSubstitutorImpl;
 import com.izforge.izpack.installer.console.*;
@@ -301,11 +297,7 @@
 
     boolean processSimpleField(Input input, AutomatedInstallData idata)
     {
-<<<<<<< HEAD
         VariableSubstitutor variableSubstitutor = new VariableSubstitutorImpl(idata.getVariables());
-        System.out.println(variableSubstitutor.substitute(input.strText, null));
-=======
-        VariableSubstitutor vs = new VariableSubstitutorImpl(idata.getVariables());
         try
         {
             System.out.println(vs.substitute(input.strText, null));
@@ -314,7 +306,6 @@
         {
             System.out.println(input.strText);
         }
->>>>>>> 53179ca4
         return true;
     }
 
@@ -448,10 +439,93 @@
                 {
                     if (set != null && !"".equals(set))
                     {
-<<<<<<< HEAD
                         VariableSubstitutor variableSubstitutor = new VariableSubstitutorImpl(idata.getVariables());
                         set = variableSubstitutor.substitute(set, null);
-=======
+                    }
+                    if (set.equals(TRUE))
+                    {
+                        input.iSelectedChoice = i;
+                    }
+                }
+            }
+            System.out.println(i + "  [" + (input.iSelectedChoice == i ? "x" : " ") + "] "
+                    + (choice.strText != null ? choice.strText : ""));
+        }
+
+        try
+        {
+            BufferedReader reader = new BufferedReader(new InputStreamReader(System.in));
+            boolean bKeepAsking = true;
+
+            while (bKeepAsking)
+            {
+                System.out.println("input selection:");
+                String strIn = reader.readLine();
+                // take default value if default value exists and no user input
+                if (strIn.trim().equals("") && input.iSelectedChoice != -1)
+                {
+                    bKeepAsking = false;
+                }
+                int j = -1;
+                try
+                {
+                    j = Integer.valueOf(strIn);
+                }
+                catch (Exception ex)
+                {
+                }
+                // take user input if user input is valid
+                if (j >= 0 && j < lisChoices.size())
+                {
+                    input.iSelectedChoice = j;
+                    bKeepAsking = false;
+                }
+            }
+        }
+        catch (IOException e)
+        {
+            e.printStackTrace();
+        }
+        idata.setVariable(variable, input.listChoices.get(input.iSelectedChoice).strValue);
+        return true;
+
+    }
+
+    boolean processCheckField(Input input, AutomatedInstallData idata)
+    {
+        String variable = input.strVariableName;
+        if ((variable == null) || (variable.length() == 0))
+        {
+            return false;
+        }
+        String currentvariablevalue = idata.getVariable(variable);
+        if (currentvariablevalue == null)
+        {
+            currentvariablevalue = "";
+        }
+        List<Choice> lisChoices = input.listChoices;
+        if (lisChoices.size() == 0)
+        {
+            Debug.trace("Error: no spec element defined in check field");
+            return false;
+        }
+        Choice choice = null;
+        for (int i = 0; i < lisChoices.size(); i++)
+        {
+            choice = lisChoices.get(i);
+            String value = choice.strValue;
+
+            if ((value != null) && (value.length() > 0) && (currentvariablevalue.equals(value)))
+            {
+                input.iSelectedChoice = i;
+            }
+            else
+            {
+                String set = input.strDefaultValue;
+                if (set != null)
+                {
+                    if (set != null && !"".equals(set))
+                    {
                         VariableSubstitutor vs = new VariableSubstitutorImpl(idata.getVariables());
                         try
                         {
@@ -461,101 +535,6 @@
                         {
                             // ignore
                         }
->>>>>>> 53179ca4
-                    }
-                    if (set.equals(TRUE))
-                    {
-                        input.iSelectedChoice = i;
-                    }
-                }
-            }
-            System.out.println(i + "  [" + (input.iSelectedChoice == i ? "x" : " ") + "] "
-                    + (choice.strText != null ? choice.strText : ""));
-        }
-
-        try
-        {
-            BufferedReader reader = new BufferedReader(new InputStreamReader(System.in));
-            boolean bKeepAsking = true;
-
-            while (bKeepAsking)
-            {
-                System.out.println("input selection:");
-                String strIn = reader.readLine();
-                // take default value if default value exists and no user input
-                if (strIn.trim().equals("") && input.iSelectedChoice != -1)
-                {
-                    bKeepAsking = false;
-                }
-                int j = -1;
-                try
-                {
-                    j = Integer.valueOf(strIn);
-                }
-                catch (Exception ex)
-                {
-                }
-                // take user input if user input is valid
-                if (j >= 0 && j < lisChoices.size())
-                {
-                    input.iSelectedChoice = j;
-                    bKeepAsking = false;
-                }
-            }
-        }
-        catch (IOException e)
-        {
-            e.printStackTrace();
-        }
-        idata.setVariable(variable, input.listChoices.get(input.iSelectedChoice).strValue);
-        return true;
-
-    }
-
-    boolean processCheckField(Input input, AutomatedInstallData idata)
-    {
-        String variable = input.strVariableName;
-        if ((variable == null) || (variable.length() == 0))
-        {
-            return false;
-        }
-        String currentvariablevalue = idata.getVariable(variable);
-        if (currentvariablevalue == null)
-        {
-            currentvariablevalue = "";
-        }
-        List<Choice> lisChoices = input.listChoices;
-        if (lisChoices.size() == 0)
-        {
-            Debug.trace("Error: no spec element defined in check field");
-            return false;
-        }
-        Choice choice = null;
-        for (int i = 0; i < lisChoices.size(); i++)
-        {
-            choice = lisChoices.get(i);
-            String value = choice.strValue;
-
-            if ((value != null) && (value.length() > 0) && (currentvariablevalue.equals(value)))
-            {
-                input.iSelectedChoice = i;
-            }
-            else
-            {
-                String set = input.strDefaultValue;
-                if (set != null)
-                {
-                    if (set != null && !"".equals(set))
-                    {
-                        VariableSubstitutor vs = new VariableSubstitutorImpl(idata.getVariables());
-                        try
-                        {
-                            set = vs.substitute(set, null);
-                        }
-                        catch (Exception e)
-                        {
-                            // ignore
-                        }
                     }
                     if (set.equals(TRUE))
                     {
@@ -757,20 +736,8 @@
                     }
                     if (set != null && !"".equals(set))
                     {
-<<<<<<< HEAD
                         VariableSubstitutor variableSubstitutor = new VariableSubstitutorImpl(idata.getVariables());
                         set = variableSubstitutor.substitute(set, null);
-=======
-                        VariableSubstitutor vs = new VariableSubstitutorImpl(idata.getVariables());
-                        try
-                        {
-                            set = vs.substitute(set, null);
-                        }
-                        catch (Exception e)
-                        {
-                            // ignore
-                        }
->>>>>>> 53179ca4
                     }
 
                     StringTokenizer tokenizer = new StringTokenizer(choiceValues, ":");
@@ -804,18 +771,7 @@
                         {
                             VariableSubstitutor variableSubstitutor = new VariableSubstitutorImpl(idata
                                     .getVariables());
-<<<<<<< HEAD
                             set = variableSubstitutor.substitute(set, null);
-=======
-                            try
-                            {
-                                set = vs.substitute(set, null);
-                            }
-                            catch (Exception e)
-                            {
-                                // ignore
-                            }
->>>>>>> 53179ca4
                         }
                         if (set.equalsIgnoreCase(TRUE))
                         {
