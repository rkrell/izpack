/*
 * IzPack - Copyright 2001-2008 Julien Ponge, All Rights Reserved.
 *
 * http://izpack.org/
 * http://izpack.codehaus.org/
 *
 * Copyright 2002 Marcus Wolschon
 * Copyright 2002 Jan Blok
 * Copyright 2004 Gaganis Giorgos
 * Copyright 2006,2007 Dennis Reil
 *
 * Licensed under the Apache License, Version 2.0 (the "License");
 * you may not use this file except in compliance with the License.
 * You may obtain a copy of the License at
 *
 *     http://www.apache.org/licenses/LICENSE-2.0
 *
 * Unless required by applicable law or agreed to in writing, software
 * distributed under the License is distributed on an "AS IS" BASIS,
 * WITHOUT WARRANTIES OR CONDITIONS OF ANY KIND, either express or implied.
 * See the License for the specific language governing permissions and
 * limitations under the License.
 */

package com.izforge.izpack.panels.packs;

import com.izforge.izpack.api.data.InstallData;
import com.izforge.izpack.api.data.Pack;
import com.izforge.izpack.api.data.PackColor;
import com.izforge.izpack.api.data.Variables;
import com.izforge.izpack.api.exception.ResourceNotFoundException;
import com.izforge.izpack.api.resource.Messages;
import com.izforge.izpack.api.resource.Resources;
import com.izforge.izpack.api.rules.RulesEngine;
import com.izforge.izpack.installer.util.PackHelper;

import javax.swing.table.AbstractTableModel;
import java.io.File;
import java.io.FileInputStream;
import java.io.IOException;
import java.io.ObjectInputStream;
import java.util.*;
import java.util.logging.Logger;

/**
 * User: Gaganis Giorgos Date: Sep 17, 2004 Time: 8:33:21 AM
 */
public class PacksModel extends AbstractTableModel
{
    private static final long serialVersionUID = 3258128076746733110L;
    private static final transient Logger logger = Logger.getLogger(PacksModel.class.getName());

    protected List<Pack> packs;
    protected final List<Pack> hiddenPacks;
    private final List<Pack> packsToInstall;

    protected final transient RulesEngine rules;
    protected final transient Variables variables;
    private final transient InstallData installData;
    private transient Messages messages;

    private final Map<String, Pack> installedPacks;

    List<CbSelectionState> checkValues;

    private final Map<String, Pack> nameToPack;
    private final Map<String, Integer> nameToRow;

    private final boolean modifyInstallation;

    public PacksModel(InstallData idata)
    {
        this.installData = idata;
        this.rules = idata.getRules();
        try{
          this.messages = idata.getMessages().newMessages(Resources.PACK_TRANSLATIONS_RESOURCE_NAME);
        } catch(ResourceNotFoundException ex){
          this.messages=idata.getMessages();
        }
        this.variables = idata.getVariables();
        this.packsToInstall = idata.getSelectedPacks();

        this.modifyInstallation = Boolean.valueOf(idata.getVariable(InstallData.MODIFY_INSTALLATION));
        this.installedPacks = loadInstallationInformation(modifyInstallation);

        this.packs = getVisiblePacks();
        this.hiddenPacks = getHiddenPacks();
        this.nameToRow = getNametoRowMapping(packs);
        this.nameToPack = getNametoPackMapping(idata.getAvailablePacks());

        this.packs = setPackProperties(packs, nameToPack);
        this.checkValues = initCheckValues(packs, packsToInstall);

        updateConditions(true);
        updatePacksToInstall();
    }


    /**
     * @return a list of hidden packs
     */
    private List<Pack> getHiddenPacks()
    {
        List<Pack> hiddenPacks = new ArrayList<Pack>();
        for (Pack availablePack : installData.getAvailablePacks())
        {
            if (availablePack.isHidden())
            {
                hiddenPacks.add(availablePack);
            }
        }
        return hiddenPacks;
    }

    /**
     * @return a list of visible packs
     */
    public List<Pack> getVisiblePacks()
    {
        List<Pack> visiblePacks = new ArrayList<Pack>();
        for (Pack availablePack : installData.getAvailablePacks())
        {
            if (!availablePack.isHidden())
            {
                visiblePacks.add(availablePack);
            }
        }
        return visiblePacks;
    }

    /**
     * Generate a map from a pack's name to its pack object.
     *
     * @param packs list of pack objects
     * @return map from a pack's name to its pack object.
     */
    private Map<String, Pack> getNametoPackMapping(List<Pack> packs)
    {
        Map <String, Pack> nameToPack = new HashMap<String, Pack>();
        for (Pack pack : packs)
        {
            nameToPack.put(pack.getName(), pack);
        }
        return nameToPack;
    }

    /**
     * Generate a map from a pack's name to its row number visible on the UI.
     *
     * @param packs list of pack objects
     * @return map from a pack's name to its row number visible on the UI
     */
    private Map<String, Integer> getNametoRowMapping(List<Pack> packs)
    {
        Map<String, Integer> nameToPos = new HashMap<String, Integer>();
        for (int i = 0; i < packs.size(); i++)
        {
            Pack pack = packs.get(i);
            nameToPos.put(pack.getName(), i);
        }
        return nameToPos;
    }

    /**
     * Ensure that parent packs know which packs are their children.
     * Ensure that packs who have dependants know which packs depend on them
     *
     * @param packs packs visible to the user
     * @param nameToPack mapping from pack names to pack objects
     * @return packs
     */
    private List<Pack> setPackProperties(List<Pack> packs, Map<String, Pack> nameToPack)
    {
        Pack parent;
        for (Pack pack : packs)
        {
            if (pack.hasParent())
            {
                String parentName = pack.getParent();
                parent = nameToPack.get(parentName);
                parent.addChild(pack.getName());
            }

            if (pack.hasDependencies())
            {
                for (String name : pack.getDependencies())
                {
                    parent = nameToPack.get(name);
                    parent.addDependant(pack.getName());
                }
            }
        }
        return packs;
    }

    /**
     * Helper function to retrieve a pack object based on which row it is on.
     *
     * @param row
     * @return pack on the given row
     */
    public Pack getPackAtRow(int row)
    {
        return this.packs.get(row);
    }

    private void updateConditions()
    {
        this.updateConditions(false);
    }

    /**
     * Update the conditions for dependent packages.
     * Update the conditions for optional packages.
     *
     * @param initial indicates if its the first time updating conditions.
     */
    private void updateConditions(boolean initial)
    {
        boolean changes = true;

        while (changes)
        {
            changes = false;
            for (Pack pack : packs)
            {
                String packName = pack.getName();
                int pos = getPos(packName);
                if (!rules.canInstallPack(packName, variables))
                {
                    logger.fine("Conditions for pack '" + packName + "' are not complied with");
                    if (rules.canInstallPackOptional(packName, variables))
                    {
                        logger.fine("Pack '" + packName + "' can be installed optionally.");
                        if (initial)
                        {
                            if (checkValues.get(pos) != CbSelectionState.DESELECTED)
                            {
                                checkValues.set(pos, CbSelectionState.DESELECTED);
                                changes = true;
                            }
                        }
                    }
                    else
                    {
                        if (checkValues.get(pos) != CbSelectionState.DEPENDENT_DESELECTED)
                        {
                            logger.fine("Pack '" + packName + "' cannot be installed");
                            checkValues.set(pos, CbSelectionState.DEPENDENT_DESELECTED);
                            changes = true;
                        }
                    }
                }
            }
        }
    }

    /**
     * Ensure that the table is up to date.
     * Order does matter
     */
    public void updateTable()
    {
        updateDeps();
        updateConditions();
        updatePacksToInstall();
        fireTableDataChanged();
    }

    /**
     * Initialize the data that represented the checkbox states.
     *
     * @param packs
     * @param packsToInstall
     * @return
     */
    private List<CbSelectionState> initCheckValues(List<Pack> packs, List<Pack> packsToInstall)
    {
<<<<<<< HEAD
        List<CbSelectionState> checkValues = new ArrayList<CbSelectionState>(packs.size());
=======
        CbSelectionState[] checkValues = new CbSelectionState[packs.size()];
>>>>>>> d39d555c

        // If a pack is indicated to be installed checkbox value should be SELECTED
        for (Pack pack : packs)
        {
            if (packsToInstall.contains(pack))
            {
<<<<<<< HEAD
                checkValues.add(CbSelectionState.SELECTED);
=======
                checkValues[i] = CbSelectionState.SELECTED;
>>>>>>> d39d555c
            }
        }

        // If a packs dependency cannot be resolved checkboc value should be DEPENDENT_DESELECTED
        for (int i = 0; i < packs.size(); i++)
        {
            Pack pack = packs.get(i);
<<<<<<< HEAD
            if (checkValues.get(i) == CbSelectionState.DESELECTED)
=======
            if (checkValues[i] == CbSelectionState.DESELECTED)
>>>>>>> d39d555c
            {
                List<String> deps = pack.getDependants();
                for (int j = 0; deps != null && j < deps.size(); j++)
                {
                    String name = deps.get(j);
                    int pos = getPos(name);
<<<<<<< HEAD
                    checkValues.set(pos, CbSelectionState.DEPENDENT_DESELECTED);
=======
                    checkValues[pos] = CbSelectionState.DEPENDENT_DESELECTED;
>>>>>>> d39d555c
                }
            }

            // for mutual exclusion, uncheck uncompatible packs too
            // (if available in the current installGroup)
<<<<<<< HEAD
            if (checkValues.get(i).isFullyOrPartiallySelected() && pack.getExcludeGroup() != null)
=======
            CbSelectionState checkState = checkValues[i];
            if (checkState != null && checkState.isFullyOrPartiallySelected() && pack.getExcludeGroup() != null)
>>>>>>> d39d555c
            {
                for (int q = 0; q < packs.size(); q++)
                {
                    if (q != i)
                    {
                        Pack otherPack = packs.get(q);
                        if (pack.getExcludeGroup().equals(otherPack.getExcludeGroup()))
                        {
<<<<<<< HEAD
                            if (checkValues.get(q) == CbSelectionState.SELECTED)
                            {
                                checkValues.set(q, CbSelectionState.DESELECTED);
=======
                            if (checkValues[q] == CbSelectionState.SELECTED)
                            {
                                checkValues[q] = CbSelectionState.DESELECTED;
>>>>>>> d39d555c
                            }
                        }
                    }
                }
            }
        }

        // Configure required packs
        for (Pack pack : packs)
        {
            if (pack.isRequired())
            {
                checkValues = propRequirement(pack.getName(), Arrays.asList(checkValues)).toArray(new CbSelectionState[checkValues.length]);
            }
        }

        return Arrays.asList(checkValues);
    }

    /**
     * Configure required packs.
     * @param name
     * @param checkValues
     * @return
     */
    private List<CbSelectionState> propRequirement(String name, List<CbSelectionState> checkValues)
    {

        final int pos = getPos(name);
        checkValues.set(pos, CbSelectionState.REQUIRED_SELECTED);
        List<String> deps = packs.get(pos).getDependencies();
<<<<<<< HEAD
        //noinspection LoopStatementThatDoesntLoop
        for (int i = 0; deps != null && i < deps.size(); i++)
=======
        if (deps != null)
>>>>>>> d39d555c
        {
            for (String s : deps)
            {
                return propRequirement(s, checkValues);
            }
        }
        return checkValues;

    }

    /**
     * Given a map of names and Integer for position and a name it return the position of this name
     * as an int
     *
     * @return position of the name
     */
    private int getPos(String name)
    {
        return nameToRow.get(name);
    }

    /*
     * @see TableModel#getRowCount()
     */
    @Override
    public int getRowCount()
    {
        return packs.size();
    }

    /*
     * @see TableModel#getColumnCount()
     */
    @Override
    public int getColumnCount()
    {
        return 3;
    }

    /*
     * @see TableModel#getColumnClass(int)
     */
    @Override
    public Class<?> getColumnClass(int columnIndex)
    {
        switch (columnIndex)
        {
            case 0:
                return Integer.class;

            default:
                return String.class;
        }
    }

    /*
     * @see TableModel#isCellEditable(int, int)
     */
    @Override
    public boolean isCellEditable(int rowIndex, int columnIndex)
    {
<<<<<<< HEAD
        return checkValues.get(rowIndex).isSelectable() && columnIndex == 0;
=======
        CbSelectionState state = checkValues.get(rowIndex);
        return state != null && state.isSelectable() && columnIndex == 0;
>>>>>>> d39d555c
    }

    /*
     * @see TableModel#getValueAt(int, int)
     */
    @Override
    public Object getValueAt(int rowIndex, int columnIndex)
    {
        Pack pack = packs.get(rowIndex);
        switch (columnIndex)
        {
            case 0:
<<<<<<< HEAD
                return checkValues.get(rowIndex);
=======
                CbSelectionState state = checkValues.get(rowIndex);
                return state != null ? checkValues.get(rowIndex) : null;
>>>>>>> d39d555c

            case 1:
                return PackHelper.getPackName(pack, messages);

            case 2:
                return Pack.toByteUnitsString(pack.getSize());

            default:
                return null;
        }
    }


    /**
     * Toggle checkbox value from selected to deselected and vice-versa.
     * @param rowIndex
     */
    public void toggleValueAt(int rowIndex)
    {
<<<<<<< HEAD
        if  (checkValues.get(rowIndex) == CbSelectionState.SELECTED)
=======
        CbSelectionState state = checkValues.get(rowIndex);
        if  (state != null && checkValues.get(rowIndex) == CbSelectionState.SELECTED)
>>>>>>> d39d555c
        {
            setValueAt(CbSelectionState.DESELECTED, rowIndex, 0);
        }
        else
        {
            setValueAt(CbSelectionState.SELECTED, rowIndex, 0);
        }

    }

    /*
     * @see TableModel#setValueAt(Object, int, int)
     * Update the value of some checkbox
     */
    @Override
    public void setValueAt(Object checkValue, int rowIndex, int columnIndex)
    {
        if (!(columnIndex != 0 || !(checkValue instanceof CbSelectionState)))
        {
            Pack pack = packs.get(rowIndex);

            boolean added;
            if ((CbSelectionState) checkValue == CbSelectionState.SELECTED)
            {
                added = true;
                String name = pack.getName();
                if (rules.canInstallPack(name, variables) || rules.canInstallPackOptional(name, variables))
                {
                    if (pack.isRequired())
                    {
                        checkValues.set(rowIndex, CbSelectionState.REQUIRED_SELECTED);
                    }
                    else
                    {
                        checkValues.set(rowIndex, CbSelectionState.SELECTED);
                    }
                }
            }
            else
            {
                added = false;
                checkValues.set(rowIndex, CbSelectionState.DESELECTED);
            }

            updateExcludes(rowIndex);
            updateDeps();

            if (added)
            {
                onSelectionUpdate(rowIndex);
                this.packsToInstall.add(pack);    //Temporarily add
                updateConditions();
                this.packsToInstall.remove(pack); //Redo
            }
            else
            {
                onDeselectionUpdate(rowIndex);
                this.packsToInstall.remove(pack); //Temporarily remove
                updateConditions();
                this.packsToInstall.add(pack); //Redo
            }

            updatePacksToInstall();

            if (pack.hasParent())
            {
                updateParent(pack);
            }
            else if (pack.hasChildren())
            {
                updateChildren(pack);
            }

            fireTableDataChanged();
        }
    }

    /**
     * Set the value of the parent pack of the given pack to SELECTED, PARTIAL_SELECT, or DESELECTED.
     * Value of the pack is dependent of its children values.
     *
     * @param childPack
     */
    private void updateParent(Pack childPack)
    {
        String parentName = childPack.getParent();
        Pack parentPack = nameToPack.get(parentName);
        int parentPosition = nameToRow.get(parentName);

        int childrenSelected = 0;
        for (String childName : parentPack.getChildren())
        {
            int childPosition = nameToRow.get(childName);
            if (isChecked(childPosition))
            {
                childrenSelected += 1;
            }
        }

        if (parentPack.getChildren().size() == childrenSelected)
        {
            if (!checkValues.get(parentPosition).isSelectable())
            {
                checkValues.set(parentPosition, CbSelectionState.REQUIRED_SELECTED);
            }
            else
            {
                checkValues.set(parentPosition, CbSelectionState.SELECTED);
            }
        }
        else if (childrenSelected > 0)
        {

            if (!checkValues.get(parentPosition).isSelectable())
            {
                checkValues.set(parentPosition, CbSelectionState.REQUIRED_PARTIAL_SELECTED);
            }
            else
            {
                checkValues.set(parentPosition, CbSelectionState.PARTIAL_SELECTED);
            }
        }
        else
        {
            if (!checkValues.get(parentPosition).isSelectable())
            {
                checkValues.set(parentPosition, CbSelectionState.REQUIRED_DESELECTED);
            }
            else
            {
                checkValues.set(parentPosition, CbSelectionState.DESELECTED);
            }
        }
    }


    /**
     * Set the value of children packs to the same value as the parent pack.
     *
     * @param parentPack
     */
    private void updateChildren(Pack parentPack)
    {
        String parentName = parentPack.getName();
        int parentPosition = nameToRow.get(parentName);
        CbSelectionState parentValue = checkValues.get(parentPosition);

        for (String childName : parentPack.getChildren())
        {
            int childPosition = nameToRow.get(childName);
            checkValues.set(childPosition, parentValue);
        }
    }

    /**
     * Select/Deselect pack(s) based on packsData mapping.
     * This is related to the onSelect and onDeselect attributes for packs.
     * User is not allowed to has a required pack for onSelect and onDeselect.
     *
     * @param packsData
     */
    private void selectionUpdate(Map<String, String> packsData)
    {
        RulesEngine rules = installData.getRules();
        for (Map.Entry<String, String> packData : packsData.entrySet())
        {
            CbSelectionState value;
            int packPos;
            String packName = packData.getKey();
            String condition = packData.getValue();

            if(condition != null && !rules.isConditionTrue(condition))
            {
                return; //Do nothing if condition is false
            }

            Pack pack;

            if (packName.startsWith("!"))
            {
                packName = packName.substring(1);
                pack  = nameToPack.get(packName);
                packPos = getPos(packName);
                value = CbSelectionState.DESELECTED;
            }
            else
            {
                pack  = nameToPack.get(packName);
                packPos = getPos(packName);
                value = CbSelectionState.SELECTED;
            }
            if (!pack.isRequired() && dependenciesResolved(pack))
            {
                checkValues.set(packPos, value);
            }
        }
    }

    /**
     * Update checkboxes based on the onSelect attribute
     * @param index
     */
    private void onSelectionUpdate(int index)
    {
        Pack pack = packs.get(index);
        Map<String, String> packsData = pack.getOnSelect();
        selectionUpdate(packsData);
    }

    /**
     * Update checkboxes based on the onDeselect attribute
     * @param index
     */
    private void onDeselectionUpdate(int index)
    {
        Pack pack = packs.get(index);
        Map<String, String> packsData = pack.getOnDeselect();
        selectionUpdate(packsData);
    }

    /**
     * Update packs to installed.
     * A pack to be installed is:
     * 1. A visible pack that has its checkbox checked
     * 2. A hidden pack that condition
     * @return
     */
    public List<Pack> updatePacksToInstall()
    {
        packsToInstall.clear();
        for (int i = 0; i < packs.size(); i++)
        {
            Pack pack = packs.get(i);
            if (isChecked(i) && !installedPacks.containsKey(pack.getName()))
            {
                packsToInstall.add(pack);
            }
            else if (installedPacks.containsKey(pack.getName()))
            {
                checkValues.set(i, CbSelectionState.REQUIRED_PARTIAL_SELECTED);
            }
        }

        for (Pack hiddenPack : this.hiddenPacks)
        {
            if (this.rules.canInstallPack(hiddenPack.getName(), variables))
            {
                packsToInstall.add(hiddenPack);
            }
        }

        installData.setSelectedPacks(packsToInstall);
        return packsToInstall;
    }


    /**
     * This function updates the checkboxes after a change by disabling packs that cannot be
     * installed anymore and enabling those that can after the change. This is accomplished by
     * running a search that pinpoints the packs that must be disabled by a non-fullfiled
     * dependency.
     * TODO: Look into "+2" and "-2", doesn't look safe
     */
    private void updateDeps()
    {
        int[] statusArray = new int[packs.size()];
        for (int i = 0; i < statusArray.length; i++)
        {
            statusArray[i] = 0;
        }
        dfs(statusArray);
        for (int i = 0; i < statusArray.length; i++)
        {
            if (statusArray[i] == 0 && !checkValues.get(i).isSelectable())
            {
                checkValues.set(i, CbSelectionState.PARTIAL_SELECTED);
            }
            if (statusArray[i] == 1 && checkValues.get(i).isSelectable())
            {
                checkValues.set(i, CbSelectionState.DEPENDENT_DESELECTED);
            }

        }
        // The required ones must propagate their required status to all the ones that they depend on
        for (Pack pack : packs)
        {
            if (pack.isRequired())
            {
                String name = pack.getName();
                if (!(!rules.canInstallPack(name, variables) && rules.canInstallPackOptional(name, variables)))
                {
                    checkValues = propRequirement(name, checkValues);
                }
            }
        }

    }

    /*
     * Sees which packs (if any) should be unchecked and updates checkValues
     */
    private void updateExcludes(int rowindex)
    {
        CbSelectionState value = checkValues.get(rowindex);
        Pack pack = packs.get(rowindex);
<<<<<<< HEAD
        if (value.isFullyOrPartiallySelected() && pack.getExcludeGroup() != null)
=======
        if (value != null && value.isFullyOrPartiallySelected() && pack.getExcludeGroup() != null)
>>>>>>> d39d555c
        {
            for (int q = 0; q < packs.size(); q++)
            {
                if (rowindex != q)
                {
                    Pack otherPack = packs.get(q);
                    String name1 = otherPack.getExcludeGroup();
                    String name2 = pack.getExcludeGroup();
                    if (name2.equals(name1))
                    {
                        if (checkValues.get(q) == CbSelectionState.SELECTED)
                        {
                            checkValues.set(q, CbSelectionState.DESELECTED);
                        }
                    }
                }
            }
        }
    }


    /**
     * We use a modified dfs graph search algorithm as described in: Thomas H. Cormen, Charles
     * Leiserson, Ronald Rivest and Clifford Stein. Introduction to algorithms 2nd Edition
     * 540-549,MIT Press, 2001
     */
    private void dfs(int[] status)
    {
        Map<String, PackColor> colours = new HashMap<String, PackColor>();
        for (int i = 0; i < packs.size(); i++)
        {
            for (Pack pack : packs)
            {
                colours.put(pack.getName(), PackColor.WHITE);
            }
            Pack pack = packs.get(i);
            boolean wipe = false;

            if (dfsVisit(pack, status, wipe, colours) != 0)
            {
                return;
            }

        }
    }

    private int dfsVisit(Pack u, int[] status, boolean wipe, Map<String, PackColor> colours)
    {
        colours.put(u.getName(), PackColor.GREY);
        CbSelectionState check = checkValues.get(getPos(u.getName()));

        if (!check.isSelectedOrRequiredSelected())
        {
            wipe = true;
        }
        List<String> deps = u.getDependants();
        if (deps != null)
        {
            for (String name : deps)
            {
                Pack v = nameToPack.get(name);
                if (wipe)
                {
                    status[getPos(v.getName())] = 1;
                }
                if (colours.get(v.getName()) == PackColor.WHITE)
                {
                    final int result = dfsVisit(v, status, wipe, colours);
                    if (result != 0)
                    {
                        return result;
                    }
                }
            }
        }
        colours.put(u.getName(), PackColor.BLACK);
        return 0;
    }

    /**
     * Get previously installed packs on modifying a pre-installed application
     * @return the installedPacks
     */
    public Map<String, Pack> getInstalledPacks()
    {
        return this.installedPacks;
    }

    /**
     * @return the modifyInstallation
     */
    public boolean isModifyInstallation()
    {
        return this.modifyInstallation;
    }

    /**
     * Remove pack that are already installed
     * @param selectedPacks
     * @param installedPacks the packs found in an existing .installationinformation file
     */
    private void removeAlreadyInstalledPacks(List<Pack> selectedPacks, Map<String, Pack> installedPacks)
    {
        List<Pack> removePacks = new ArrayList<Pack>();

        for (Pack selectedPack : selectedPacks)
        {
            if (installedPacks.containsKey(selectedPack.getName()))
            {
                // pack is already installed, remove it
                removePacks.add(selectedPack);
            }
        }
        for (Pack removePack : removePacks)
        {
            selectedPacks.remove(removePack);
        }
    }

    private Map<String, Pack> loadInstallationInformation(boolean modifyInstallation)
    {
        Map<String, Pack> readPacks = new HashMap<String, Pack>();
        if (!modifyInstallation)
        {
            return readPacks;
        }

        // installation shall be modified
        // load installation information
        ObjectInputStream oin = null;
        File installInfo = new File(installData.getInstallPath(), InstallData.INSTALLATION_INFORMATION);
        try
        {
            if (installInfo.exists())
            {
                FileInputStream fin = new FileInputStream(installInfo);
                oin = new ObjectInputStream(fin);
                //noinspection unchecked
                List<Pack> packsinstalled = (List<Pack>) oin.readObject();
                for (Pack installedpack : packsinstalled)
                {
                    readPacks.put(installedpack.getName(), installedpack);
                }
                removeAlreadyInstalledPacks(installData.getSelectedPacks(), readPacks);
                logger.fine("Found " + packsinstalled.size() + " installed packs");

                Properties variables = (Properties) oin.readObject();
                for (Object key : variables.keySet())
                {
                    installData.setVariable((String) key, (String) variables.get(key));
                }
            }
        }
        catch (Exception e)
        {
            logger.warning("Could not read installation information: " + e.getMessage());
        }
        finally
        {
            if (oin != null)
            {
                try
                {
                    oin.close();
                }
                catch (IOException ignored) {}
            }
        }
        return readPacks;
    }

    /**
     * Check if a pack's dependencies are resolved.
     * @param pack
     * @return
     */
    private boolean dependenciesResolved(Pack pack)
    {
        if(!pack.hasDependencies())
        {
            return true;
        }
        for (String dependentPackName : pack.getDependencies())
        {
            if (!isChecked(nameToRow.get(dependentPackName)))
            {
                return false;
            }
        }
        return true;
    }
    /**
     * @return mapping from pack name to pack
     */
    public Map<String, Pack> getNameToPack()
    {
        return nameToPack;
    }

    /**
     * @return mapping from pack to row position
     */
    public Map<Pack, Integer> getPacksToRowNumbers()
    {
        Map<Pack, Integer> packsToRowNumbers = new HashMap<Pack, Integer>();
        for (Map.Entry<String, Integer> entry : nameToRow.entrySet())
        {
            packsToRowNumbers.put(nameToPack.get(entry.getKey()), entry.getValue());
        }
        return packsToRowNumbers;
    }

    /**
     * @return mapping from pack name to row position
     */
    public Map<String, Integer> getNameToRow()
    {
        return nameToRow;
    }

    /**
     * @return the number of bytes that the installation requires based on selected packs
     */
    public int getTotalByteSize()
    {
        Map<Pack, Integer> packToRow = getPacksToRowNumbers();
        int row;
        int bytes = 0;
        for (Pack pack : packs)
        {
            row = packToRow.get(pack);
            if(isChecked(row))
            {
                bytes += pack.getSize();
            }
        }
        return bytes;
    }

    /**
     * Check if the checkbox is selected given its row.
     *
     * @param row
     * @return {@code true} if checkbox is selected else {@code false}
     */
    public boolean isChecked(int row)
    {
<<<<<<< HEAD
        return checkValues.get(row).isChecked();
=======
        CbSelectionState state = checkValues.get(row);
        return state != null ? state.isChecked() : false;
>>>>>>> d39d555c
    }

    /**
     * @param row
     * @return {@code true} if checkbox is partially selected else {@code false}
     */
    public boolean isPartiallyChecked(int row)
    {
<<<<<<< HEAD
        return checkValues.get(row).isPartiallyChecked();
=======
        CbSelectionState state = checkValues.get(row);
        return state != null ? state.isPartiallyChecked() : false;
>>>>>>> d39d555c
    }

    /**
     * @param row
     * @return {@code true} if the checkbox is selected else {@code false}
     */
    public boolean isCheckBoxSelectable(int row)
    {
<<<<<<< HEAD
        return checkValues.get(row).isSelectable();
=======
        CbSelectionState state = checkValues.get(row);
        return state != null ? state.isSelectable() : false;
>>>>>>> d39d555c
    }

    /**
     * @return {@code true} if any dependencies for the visible packs exists else {@code false}
     */
    public boolean dependenciesExist()
    {
        for (Pack pack : getVisiblePacks())
        {
            if (pack.hasDependencies())
            {
                return true;
            }
        }
        return false;
    }

    /**
     * @param packName
     * @return helper method to get a pack object from the pack's name
     */
    public Pack getPack(String packName)
    {
        return nameToPack.get(packName);
    }

    /**
     * Enumeration of possible internal model states of a pack checkbox
     */
    public enum CbSelectionState
    {
        PARTIAL_SELECTED(2), SELECTED(1), DESELECTED(0),
        REQUIRED_SELECTED(-1), DEPENDENT_DESELECTED(-2), REQUIRED_PARTIAL_SELECTED(-3), REQUIRED_DESELECTED(-4);

        private final int value;

        CbSelectionState(int value)
        {
            this.value = value;
        }

        /**
         * Check whether the checkbox state is one of {@code SELECTED}, {@code PARTIAL_SELECTED}.
         * @return {@code true} if the above condition is met
         */
        public boolean isFullyOrPartiallySelected()
        {
            return this.value > 0;
        }

        /**
         * Check whether the checkbox state is one of {@code DESELECTED}, {@code SELECTED}, {@code PARTIAL_SELECTED}.
         * @return {@code true} if the above condition is met
         */
        public boolean isSelectable()
        {
            return this.value >= 0;
        }

        /**
         * Check whether the checkbox state is one of {@code REQUIRED_SELECTED}, {@code SELECTED}.
         * @return {@code true} if the above condition is met
         */
        public boolean isSelectedOrRequiredSelected()
        {
            final int ordinal = this.ordinal();
            return SELECTED.ordinal() == ordinal || REQUIRED_SELECTED.ordinal() == ordinal;
        }

        /**
         * Check if the checkbox state means selected or required to be selected (even partially).
         * @return {@code true} if checkbox is selected else {@code false}
         */
        public boolean isChecked()
        {
            final int ordinal = this.ordinal();
            return SELECTED.ordinal() == ordinal || REQUIRED_SELECTED.ordinal() == ordinal
                    || PARTIAL_SELECTED.ordinal() == ordinal || REQUIRED_PARTIAL_SELECTED.ordinal() == ordinal;
        }

        /**
         * Check if the checkbox state means partially selected or required to be partially selected.
         * @return {@code true} if checkbox is selected else {@code false}
         */
        public boolean isPartiallyChecked()
        {
            final int ordinal = this.ordinal();
            return PARTIAL_SELECTED.ordinal() == ordinal || REQUIRED_PARTIAL_SELECTED.ordinal() == ordinal;
        }
    }
}<|MERGE_RESOLUTION|>--- conflicted
+++ resolved
@@ -276,22 +276,15 @@
      */
     private List<CbSelectionState> initCheckValues(List<Pack> packs, List<Pack> packsToInstall)
     {
-<<<<<<< HEAD
-        List<CbSelectionState> checkValues = new ArrayList<CbSelectionState>(packs.size());
-=======
         CbSelectionState[] checkValues = new CbSelectionState[packs.size()];
->>>>>>> d39d555c
 
         // If a pack is indicated to be installed checkbox value should be SELECTED
-        for (Pack pack : packs)
-        {
+        for (int i = 0; i < packs.size(); i++)
+        {
+            Pack pack = packs.get(i);
             if (packsToInstall.contains(pack))
             {
-<<<<<<< HEAD
-                checkValues.add(CbSelectionState.SELECTED);
-=======
                 checkValues[i] = CbSelectionState.SELECTED;
->>>>>>> d39d555c
             }
         }
 
@@ -299,33 +292,21 @@
         for (int i = 0; i < packs.size(); i++)
         {
             Pack pack = packs.get(i);
-<<<<<<< HEAD
-            if (checkValues.get(i) == CbSelectionState.DESELECTED)
-=======
             if (checkValues[i] == CbSelectionState.DESELECTED)
->>>>>>> d39d555c
             {
                 List<String> deps = pack.getDependants();
                 for (int j = 0; deps != null && j < deps.size(); j++)
                 {
                     String name = deps.get(j);
                     int pos = getPos(name);
-<<<<<<< HEAD
-                    checkValues.set(pos, CbSelectionState.DEPENDENT_DESELECTED);
-=======
                     checkValues[pos] = CbSelectionState.DEPENDENT_DESELECTED;
->>>>>>> d39d555c
                 }
             }
 
             // for mutual exclusion, uncheck uncompatible packs too
             // (if available in the current installGroup)
-<<<<<<< HEAD
-            if (checkValues.get(i).isFullyOrPartiallySelected() && pack.getExcludeGroup() != null)
-=======
             CbSelectionState checkState = checkValues[i];
             if (checkState != null && checkState.isFullyOrPartiallySelected() && pack.getExcludeGroup() != null)
->>>>>>> d39d555c
             {
                 for (int q = 0; q < packs.size(); q++)
                 {
@@ -334,15 +315,9 @@
                         Pack otherPack = packs.get(q);
                         if (pack.getExcludeGroup().equals(otherPack.getExcludeGroup()))
                         {
-<<<<<<< HEAD
-                            if (checkValues.get(q) == CbSelectionState.SELECTED)
-                            {
-                                checkValues.set(q, CbSelectionState.DESELECTED);
-=======
                             if (checkValues[q] == CbSelectionState.SELECTED)
                             {
                                 checkValues[q] = CbSelectionState.DESELECTED;
->>>>>>> d39d555c
                             }
                         }
                     }
@@ -374,12 +349,7 @@
         final int pos = getPos(name);
         checkValues.set(pos, CbSelectionState.REQUIRED_SELECTED);
         List<String> deps = packs.get(pos).getDependencies();
-<<<<<<< HEAD
-        //noinspection LoopStatementThatDoesntLoop
-        for (int i = 0; deps != null && i < deps.size(); i++)
-=======
         if (deps != null)
->>>>>>> d39d555c
         {
             for (String s : deps)
             {
@@ -441,12 +411,8 @@
     @Override
     public boolean isCellEditable(int rowIndex, int columnIndex)
     {
-<<<<<<< HEAD
-        return checkValues.get(rowIndex).isSelectable() && columnIndex == 0;
-=======
         CbSelectionState state = checkValues.get(rowIndex);
         return state != null && state.isSelectable() && columnIndex == 0;
->>>>>>> d39d555c
     }
 
     /*
@@ -459,12 +425,8 @@
         switch (columnIndex)
         {
             case 0:
-<<<<<<< HEAD
-                return checkValues.get(rowIndex);
-=======
                 CbSelectionState state = checkValues.get(rowIndex);
                 return state != null ? checkValues.get(rowIndex) : null;
->>>>>>> d39d555c
 
             case 1:
                 return PackHelper.getPackName(pack, messages);
@@ -484,12 +446,8 @@
      */
     public void toggleValueAt(int rowIndex)
     {
-<<<<<<< HEAD
-        if  (checkValues.get(rowIndex) == CbSelectionState.SELECTED)
-=======
         CbSelectionState state = checkValues.get(rowIndex);
         if  (state != null && checkValues.get(rowIndex) == CbSelectionState.SELECTED)
->>>>>>> d39d555c
         {
             setValueAt(CbSelectionState.DESELECTED, rowIndex, 0);
         }
@@ -795,11 +753,7 @@
     {
         CbSelectionState value = checkValues.get(rowindex);
         Pack pack = packs.get(rowindex);
-<<<<<<< HEAD
-        if (value.isFullyOrPartiallySelected() && pack.getExcludeGroup() != null)
-=======
         if (value != null && value.isFullyOrPartiallySelected() && pack.getExcludeGroup() != null)
->>>>>>> d39d555c
         {
             for (int q = 0; q < packs.size(); q++)
             {
@@ -1047,12 +1001,8 @@
      */
     public boolean isChecked(int row)
     {
-<<<<<<< HEAD
-        return checkValues.get(row).isChecked();
-=======
         CbSelectionState state = checkValues.get(row);
         return state != null ? state.isChecked() : false;
->>>>>>> d39d555c
     }
 
     /**
@@ -1061,12 +1011,8 @@
      */
     public boolean isPartiallyChecked(int row)
     {
-<<<<<<< HEAD
-        return checkValues.get(row).isPartiallyChecked();
-=======
         CbSelectionState state = checkValues.get(row);
         return state != null ? state.isPartiallyChecked() : false;
->>>>>>> d39d555c
     }
 
     /**
@@ -1075,12 +1021,8 @@
      */
     public boolean isCheckBoxSelectable(int row)
     {
-<<<<<<< HEAD
-        return checkValues.get(row).isSelectable();
-=======
         CbSelectionState state = checkValues.get(row);
         return state != null ? state.isSelectable() : false;
->>>>>>> d39d555c
     }
 
     /**
