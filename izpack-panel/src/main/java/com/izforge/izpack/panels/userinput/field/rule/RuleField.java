--- conflicted
+++ resolved
@@ -158,14 +158,11 @@
     {
         String value = super.getInitialValue();
 
-<<<<<<< HEAD
-=======
         if (hasDefaultValues())
         {
             return defaultValues;
         }
 
->>>>>>> 74372fd9
         if (value != null)
         {
             ValidationStatus status = layout.validate(value);
@@ -175,14 +172,6 @@
             }
         }
 
-<<<<<<< HEAD
-        if (hasDefaultValues())
-        {
-            return defaultValues;
-        }
-
-=======
->>>>>>> 74372fd9
         return new String[0];
     }
 
@@ -463,4 +452,4 @@
         return result;
     }
 
-}+}
