--- conflicted
+++ resolved
@@ -137,13 +137,9 @@
         processor = config.getProcessor();
         label = config.getLabel();
         description = config.getDescription();
-<<<<<<< HEAD
         displayHidden = config.getDisplayHidden();
-        condition = config.getCondition();
-=======
         tooltip = config.getTooltip();
         this.condition = config.getCondition();
->>>>>>> 7999770c
         this.installData = installData;
 
 
