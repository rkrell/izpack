--- conflicted
+++ resolved
@@ -151,20 +151,12 @@
             rules.addPanelCondition(panel, globalConstraint);
         }
 
-<<<<<<< HEAD
-        this.init();
-        buildUI();
-        addScrollPane();
-        Dimension size = getMaximumSize();
-        setSize(size.width, size.height);
-=======
         init();
         addScrollPane();
         Dimension size = getMaximumSize();
         setSize(size.width, size.height);
         buildUI();
         updateUIElements();
->>>>>>> e37ce407
         validate();
     }
 
