package com.izforge.izpack.panels.userinput;

import com.izforge.izpack.api.adaptator.IXMLElement;
import com.izforge.izpack.api.adaptator.IXMLParser;
import com.izforge.izpack.api.adaptator.impl.XMLParser;
import com.izforge.izpack.api.data.GUIInstallData;
import com.izforge.izpack.api.data.LocaleDatabase;
import com.izforge.izpack.api.data.ResourceManager;
import com.izforge.izpack.api.exception.ResourceNotFoundException;
import com.izforge.izpack.api.rules.RulesEngine;
import com.izforge.izpack.api.substitutor.SubstitutionType;
import com.izforge.izpack.core.rules.process.VariableExistenceCondition;
import com.izforge.izpack.gui.ButtonFactory;
import com.izforge.izpack.gui.LabelFactory;
import com.izforge.izpack.gui.TwoColumnConstraints;
import com.izforge.izpack.gui.TwoColumnLayout;
import com.izforge.izpack.installer.base.InstallerFrame;
import com.izforge.izpack.installer.base.IzPanel;
import com.izforge.izpack.panels.userinput.processor.Processor;
import com.izforge.izpack.panels.userinput.processorclient.RuleInputField;
import com.izforge.izpack.panels.userinput.processorclient.TextInputField;
import com.izforge.izpack.panels.userinput.validator.ValidatorContainer;
import com.izforge.izpack.util.Debug;
import com.izforge.izpack.util.HyperlinkHandler;
import com.izforge.izpack.util.OsConstraintHelper;
import com.izforge.izpack.util.OsVersion;

import javax.swing.*;
import javax.swing.border.Border;
import javax.swing.event.DocumentEvent;
import javax.swing.event.DocumentListener;
import javax.swing.text.BadLocationException;
import javax.swing.text.Document;
import javax.swing.text.JTextComponent;
import java.awt.*;
import java.awt.event.*;
import java.io.File;
import java.io.InputStream;
import java.text.MessageFormat;
import java.util.*;
import java.util.List;

/**
 * Created by IntelliJ IDEA.
 *
 * @author Anthonin Bonnefoy
 */
public class UserInputPanel extends IzPanel implements ActionListener, ItemListener, FocusListener
{

    /**
     *
     */
    private static final long serialVersionUID = 3257850965439886129L;

    protected static final String ICON_KEY = "icon";

    /**
     * The name of the XML file that specifies the panel layout
     */
    private static final String SPEC_FILE_NAME = "userInputSpec.xml";

    private static final String LANG_FILE_NAME = "userInputLang.xml";

    /**
     * how the spec node for a specific panel is identified
     */
    private static final String NODE_ID = "panel";

    private static final String FIELD_NODE_ID = "field";

    private static final String INSTANCE_IDENTIFIER = "order";

    protected static final String PANEL_IDENTIFIER = "id";

    private static final String TYPE = "type";

    private static final String DESCRIPTION = "description";

    private static final String VARIABLE = "variable";

    private static final String TEXT = "txt";

    private static final String KEY = "id";

    private static final String SPEC = "spec";

    private static final String SET = "set";

    private static final String REVALIDATE = "revalidate";

    private static final String TOPBUFFER = "topBuffer";

    private static final String TRUE = "true";

    private static final String FALSE = "false";

    private static final String ALIGNMENT = "align";

    private static final String LEFT = "left";

    private static final String CENTER = "center";

    private static final String RIGHT = "right";

    private static final String TOP = "top";

    private static final String ITALICS = "italic";

    private static final String BOLD = "bold";

    private static final String SIZE = "size";

    private static final String VALIDATOR = "validator";

    private static final String PROCESSOR = "processor";

    private static final String CLASS = "class";

    private static final String TITLE_FIELD = "title";

    private static final String TEXT_FIELD = "text";

    private static final String TEXT_SIZE = "size";

    private static final String STATIC_TEXT = "staticText";

    private static final String COMBO_FIELD = "combo";

    private static final String COMBO_CHOICE = "choice";

    private static final String COMBO_VALUE = "value";

    private static final String RADIO_FIELD = "radio";

    private static final String RADIO_CHOICE = "choice";

    private static final String RADIO_VALUE = "value";

    private static final String SPACE_FIELD = "space";

    private static final String DIVIDER_FIELD = "divider";

    private static final String CHECK_FIELD = "check";

    private static final String RULE_FIELD = "rule";

    private static final String RULE_LAYOUT = "layout";

    private static final String RULE_SEPARATOR = "separator";

    private static final String RULE_RESULT_FORMAT = "resultFormat";

    private static final String RULE_PLAIN_STRING = "plainString";

    private static final String RULE_DISPLAY_FORMAT = "displayFormat";

    private static final String RULE_SPECIAL_SEPARATOR = "specialSeparator";

    private static final String RULE_ENCRYPTED = "processed";

    private static final String RULE_PARAM_NAME = "name";

    private static final String RULE_PARAM_VALUE = "value";

    private static final String RULE_PARAM = "param";

    private static final String PWD_FIELD = "password";

    private static final String PWD_INPUT = "pwd";

    private static final String PWD_SIZE = "size";

    private static final String SEARCH_FIELD = "search";

    private static final String FILE_FIELD = "file";

    private static final String DIR_FIELD = "dir";

    private static final String SEARCH_CHOICE = "choice";

    private static final String SEARCH_FILENAME = "filename";

    private static final String SEARCH_RESULT = "result";

    private static final String SEARCH_VALUE = "value";

    private static final String SEARCH_TYPE = "type";

    private static final String SEARCH_FILE = "file";

    private static final String SEARCH_DIRECTORY = "directory";

    private static final String SEARCH_PARENTDIR = "parentdir";

    private static final String SEARCH_CHECKFILENAME = "checkfilename";

    private static final String SELECTEDPACKS = "createForPack"; // renamed

    private static final String UNSELECTEDPACKS = "createForUnselectedPack"; // new

    protected static final String ATTRIBUTE_CONDITIONID_NAME = "conditionid";

    protected static final String VARIABLE_NODE = "variable";

    protected static final String ATTRIBUTE_VARIABLE_NAME = "name";

    protected static final String ATTRIBUTE_VARIABLE_VALUE = "value";

    // node

    private static final String NAME = "name";

    private static final String OS = "os";

    private static final String FAMILY = "family";

    private static final String MULTIPLE_FILE_FIELD = "multiFile";

    // ------------------------------------------------------------------------
    // Variable Declarations
    // ------------------------------------------------------------------------
    private static int instanceCount = 0;

    protected int instanceNumber = 0;

    /**
     * If there is a possibility that some UI elements will not get added we can not allow to go
     * back to the PacksPanel, because the process of building the UI is not reversable. This
     * variable keeps track if any packs have been defined and will be used to make a decision for
     * locking the 'previous' button.
     */
    private boolean packsDefined = false;

    private InstallerFrame parentFrame;

    /**
     * The parsed result from reading the XML specification from the file
     */
    private IXMLElement spec;

    private boolean haveSpec = false;

    /**
     * Holds the references to all of the UI elements
     */
    // private Vector<Object[]> uiElements = new Vector<Object[]>();
    /**
     * Holds the references to all radio button groups
     */
    private java.util.List<ButtonGroup> buttonGroups = new ArrayList<ButtonGroup>();

    /**
     * Holds the references to all password field groups
     */
    private java.util.List<PasswordGroup> passwordGroups = new ArrayList<PasswordGroup>();

    /**
     * used for temporary storage of references to password groups that have already been read in a
     * given read cycle.
     */
    private java.util.List passwordGroupsRead = new ArrayList();

    /**
     * Used to track search fields. Contains SearchField references.
     */
    private java.util.List<UserInputPanel.SearchField> searchFields = new ArrayList<UserInputPanel.SearchField>();

    /**
     * Holds all user inputs for use in automated installation
     */
    private java.util.List<UserInputPanel.TextValuePair> entries = new ArrayList<UserInputPanel.TextValuePair>();

    private LocaleDatabase langpack = null;

    // Used for dynamic controls to skip content validation unless the user
    // really clicks "Next"
    private boolean validating = true;

    private boolean eventsActivated = false;

    private java.util.List<UIElement> elements = new ArrayList<UIElement>();

    private JPanel panel;
    private RulesEngine rules;

    /*--------------------------------------------------------------------------*/
    // This method can be used to search for layout problems. If this class is
    // compiled with this method uncommented, the layout guides will be shown
    // on the panel, making it possible to see if all components are placed
    // correctly.
    /*--------------------------------------------------------------------------*/
    // public void paint (Graphics graphics)
    // {
    // super.paint (graphics);
    // layout.showRules ((Graphics2D)graphics, Color.red);
    // }
    /*--------------------------------------------------------------------------*/

    /**
     * Constructs a <code>UserInputPanel</code>.
     *
     * @param rules
     * @param parent         reference to the application frame
     * @param installDataGUI shared information about the installation
     */
    /*--------------------------------------------------------------------------*/
    public UserInputPanel(InstallerFrame parent, GUIInstallData installDataGUI, ResourceManager resourceManager, RulesEngine rules)
    {
        super(parent, installDataGUI, resourceManager);
        instanceNumber = instanceCount++;
        this.parentFrame = parent;
        this.rules = rules;
    }

    private void createBuiltInVariableConditions(String variable)
    {
        if (variable != null)
        {
            VariableExistenceCondition variableCondition = new VariableExistenceCondition(variable);
            variableCondition.setId("izpack.input." + variable);
            variableCondition.setInstalldata(this.installData);
            rules.addCondition(variableCondition);
        }
    }

    protected void init()
    {
        eventsActivated = false;
        TwoColumnLayout layout;
        super.removeAll();
        elements.clear();

        // ----------------------------------------------------
        // get a locale database
        // ----------------------------------------------------
        try
        {
            this.langpack = (LocaleDatabase) installData.getLangpack().clone();

            String resource = LANG_FILE_NAME + "_" + this.installData.getLocaleISO3();
            this.langpack.add(resourceManager.getInputStream(resource));
        }
        catch (ResourceNotFoundException e)
        {
            Debug.trace(e);
        }
        catch (Exception e)
        {
            e.printStackTrace();
        }


        // ----------------------------------------------------
        // read the specifications
        // ----------------------------------------------------
        try
        {
            readSpec();
        }
        catch (Throwable exception)
        {
            // log the problem
            exception.printStackTrace();
        }

        // ----------------------------------------------------
        // Set the topBuffer from the attribute. topBuffer=0 is useful
        // if you don't want your panel to be moved up and down during
        // dynamic validation (showing and hiding components within the
        // same panel)
        // ----------------------------------------------------
        int topbuff = 25;
        try
        {
            topbuff = Integer.parseInt(spec.getAttribute(TOPBUFFER));
        }
        catch (Exception ex)
        {
        }
        finally
        {
            layout = new TwoColumnLayout(10, 5, 30, topbuff, TwoColumnLayout.LEFT);
        }
        setLayout(new BorderLayout());

        panel = new JPanel();
        panel.setLayout(layout);

        if (!haveSpec)
        {
            // return if we could not read the spec. further
            // processing will only lead to problems. In this
            // case we must skip the panel when it gets activated.
            return;
        }

        // refresh variables specified in spec
        updateVariables();

        // ----------------------------------------------------
        // process all field nodes. Each field node is analyzed
        // for its type, then an appropriate memeber function
        // is called that will create the correct UI elements.
        // ----------------------------------------------------
        List<IXMLElement> fields = spec.getChildrenNamed(FIELD_NODE_ID);

        for (IXMLElement field : fields)
        {
            String attribute = field.getAttribute(TYPE);
            String associatedVariable = field.getAttribute(VARIABLE);
            if (associatedVariable != null)
            {
                // create automatic existence condition
                createBuiltInVariableConditions(associatedVariable);
            }

            String conditionid = field.getAttribute(ATTRIBUTE_CONDITIONID_NAME);
            if (conditionid != null)
            {
                // check if condition is fulfilled
                if (!rules.isConditionTrue(conditionid, this.installData.getVariables()))
                {
                    continue;
                }
            }
            if (attribute != null)
            {
                if (attribute.equals(RULE_FIELD))
                {
                    addRuleField(field);
                }
                else if (attribute.equals(TEXT_FIELD))
                {
                    addTextField(field);
                }
                else if (attribute.equals(COMBO_FIELD))
                {
                    addComboBox(field);
                }
                else if (attribute.equals(RADIO_FIELD))
                {
                    addRadioButton(field);
                }
                else if (attribute.equals(PWD_FIELD))
                {
                    addPasswordField(field);
                }
                else if (attribute.equals(SPACE_FIELD))
                {
                    addSpace(field);
                }
                else if (attribute.equals(DIVIDER_FIELD))
                {
                    addDivider(field);
                }
                else if (attribute.equals(CHECK_FIELD))
                {
                    addCheckBox(field);
                }
                else if (attribute.equals(STATIC_TEXT))
                {
                    addText(field);
                }
                else if (attribute.equals(TITLE_FIELD))
                {
                    addTitle(field);
                }
                else if (attribute.equals(SEARCH_FIELD))
                {
                    addSearch(field);
                }
                else if (attribute.equals(MULTIPLE_FILE_FIELD))
                {
                    addMultipleFileField(field);
                }
                else if (attribute.equals(FILE_FIELD))
                {
                    addFileField(field);
                }
                else if (attribute.equals(DIR_FIELD))
                {
                    addDirectoryField(field);
                }
            }
        }
        eventsActivated = true;
    }

    private java.util.List<ValidatorContainer> analyzeValidator(IXMLElement specElement)
    {
        java.util.List<ValidatorContainer> result = null;

        // ----------------------------------------------------
        // get the validator and processor if they are defined
        // ----------------------------------------------------

        List<IXMLElement> validatorsElem = specElement.getChildrenNamed(VALIDATOR);
        if (validatorsElem != null && validatorsElem.size() > 0)
        {
            int vsize = validatorsElem.size();

            result = new ArrayList<ValidatorContainer>(vsize);

            for (int i = 0; i < vsize; i++)
            {
                IXMLElement element = validatorsElem.get(i);
                String validator = element.getAttribute(CLASS);
                String message = getText(element);
                HashMap<String, String> validateParamMap = new HashMap<String, String>();
                // ----------------------------------------------------------
                // check and see if we have any parameters for this validator.
                // If so, then add them to validateParamMap.
                // ----------------------------------------------------------
                List<IXMLElement> validateParams = element.getChildrenNamed(RULE_PARAM);
                if (validateParams != null && validateParams.size() > 0)
                {
                    for (IXMLElement validateParam : validateParams)
                    {
                        String paramName = validateParam.getAttribute(RULE_PARAM_NAME);
                        String paramValue = validateParam.getAttribute(RULE_PARAM_VALUE);

                        validateParamMap.put(paramName, paramValue);
                    }
                }
                result.add(new ValidatorContainer(validator, message, validateParamMap));
            }
        }
        return result;
    }

    private void addDirectoryField(IXMLElement field)
    {
        List<IXMLElement> forPacks = field.getChildrenNamed(SELECTEDPACKS);
        List<IXMLElement> forOs = field.getChildrenNamed(OS);

        JLabel label;
        String set;
        int size;

        String variable = field.getAttribute(VARIABLE);
        if ((variable == null) || (variable.length() == 0))
        {
            return;
        }

        boolean allowEmptyValue = false;
        boolean mustExist = true, create = true;

        java.util.List<ValidatorContainer> validatorConfig;
        IXMLElement element = field.getFirstChildNamed(SPEC);
        if (element == null)
        {
            Debug.trace("Error: no spec element defined in file field");
            return;
        }
        else
        {
            label = new JLabel(getText(element));
            // ----------------------------------------------------
            // extract the specification details
            // ----------------------------------------------------
            set = element.getAttribute(SET);
            if (set == null)
            {
                set = this.installData.getVariable(variable);
                if (set == null)
                {
                    set = "";
                }
            }
            else // set != null
            {
                if (!"".equals(set))
                {
                    set = variableSubstitutor.substitute(set);

                    this.installData.setVariable(variable, set);
                }
            }

            try
            {
                size = Integer.parseInt(element.getAttribute(TEXT_SIZE));
            }
            catch (Throwable exception)
            {
                size = 1;
            }

            allowEmptyValue = Boolean
                    .parseBoolean(element.getAttribute("allowEmptyValue", "false"));

            mustExist = Boolean.parseBoolean(element.getAttribute("mustExist", "true"));
            create = Boolean.parseBoolean(element.getAttribute("create", "false"));
        }
        validatorConfig = analyzeValidator(field);

        TwoColumnConstraints constraints = new TwoColumnConstraints();
        constraints.position = TwoColumnConstraints.WEST;

        UIElement labelUiElement = new UIElement();
        labelUiElement.setType(UIElementType.LABEL);
        labelUiElement.setConstraints(constraints);
        labelUiElement.setComponent(label);
        labelUiElement.setForPacks(forPacks);
        labelUiElement.setForOs(forOs);
        elements.add(labelUiElement);

        TwoColumnConstraints constraints2 = new TwoColumnConstraints();
        constraints2.position = TwoColumnConstraints.EAST;

        FileInputField fileInput = new DirInputField(this, this.installData, true, set, size,
                validatorConfig, mustExist, create);

        fileInput.setAllowEmptyInput(allowEmptyValue);

        UIElement dirUiElement = new UIElement();
        dirUiElement.setType(UIElementType.DIRECTORY);
        dirUiElement.setConstraints(constraints2);
        dirUiElement.setComponent(fileInput);
        dirUiElement.setForPacks(forPacks);
        dirUiElement.setForOs(forOs);
        dirUiElement.setAssociatedVariable(variable);
        elements.add(dirUiElement);
    }

    private void addMultipleFileField(IXMLElement field)
    {
        List<IXMLElement> forPacks = field.getChildrenNamed(SELECTEDPACKS);
        List<IXMLElement> forOs = field.getChildrenNamed(OS);

        String labelText;
        String set;
        int size;

        String filter = null;
        String filterdesc = null;

        String variable = field.getAttribute(VARIABLE);
        if ((variable == null) || (variable.length() == 0))
        {
            return;
        }

        boolean allowEmptyValue = false;
        boolean createMultipleVariables = false;

        int preferredX = 200;
        int preferredY = 200;
        int visibleRows = 10;

        IXMLElement element = field.getFirstChildNamed(SPEC);
        if (element == null)
        {
            Debug.trace("Error: no spec element defined in multi file field");
            return;
        }
        else
        {
            labelText = getText(element);
            // ----------------------------------------------------
            // extract the specification details
            // ----------------------------------------------------
            set = element.getAttribute(SET);
            if (set == null)
            {
                set = this.installData.getVariable(variable);
                if (set == null)
                {
                    set = "";
                }
            }
            else
            {
                if (set != null && !"".equals(set))
                {
                    set = variableSubstitutor.substitute(set);
                }
            }

            try
            {
                size = Integer.parseInt(element.getAttribute(TEXT_SIZE));
            }
            catch (Throwable exception)
            {
                size = 1;
            }

            filter = element.getAttribute("fileext");
            if (filter == null)
            {
                filter = "";
            }
            filterdesc = element.getAttribute("fileextdesc");
            if (filterdesc == null)
            {
                filterdesc = "";
            }
            // internationalize it
            filterdesc = this.langpack.getString(filterdesc);

            String visRows = element.getAttribute("visibleRows");
            if (visRows != null)
            {
                try
                {
                    visibleRows = Integer.parseInt(visRows);
                }
                catch (Exception e)
                {
                    Debug.error("Illegal value for visibleRows found.");
                }
            }

            String prefX = element.getAttribute("prefX");
            if (prefX != null)
            {
                try
                {
                    preferredX = Integer.parseInt(prefX);
                }
                catch (Exception e)
                {
                    Debug.error("Illegal value for prefX found.");
                }
            }
            String prefY = element.getAttribute("prefY");
            if (prefY != null)
            {
                try
                {
                    preferredY = Integer.parseInt(prefY);
                }
                catch (Exception e)
                {
                    Debug.error("Illegal value for prefY found.");
                }
            }

            createMultipleVariables = Boolean.parseBoolean(element.getAttribute(
                    "multipleVariables", "false"));
            allowEmptyValue = Boolean
                    .parseBoolean(element.getAttribute("allowEmptyValue", "false"));
        }

        java.util.List<ValidatorContainer> validatorConfig = analyzeValidator(field);

        TwoColumnConstraints constraints2 = new TwoColumnConstraints();
        constraints2.position = TwoColumnConstraints.EAST;

        MultipleFileInputField fileInputField = new MultipleFileInputField(parentFrame, this.installData,
                false, set, size, validatorConfig, filter, filterdesc, createMultipleVariables,
                visibleRows, preferredX, preferredY, labelText);
        fileInputField.setAllowEmptyInput(allowEmptyValue);

        UIElement fileUiElement = new UIElement();
        fileUiElement.setType(UIElementType.MULTIPLE_FILE);
        fileUiElement.setConstraints(constraints2);
        fileUiElement.setComponent(fileInputField);
        fileUiElement.setForPacks(forPacks);
        fileUiElement.setForOs(forOs);
        fileUiElement.setAssociatedVariable(variable);
        elements.add(fileUiElement);
    }

    private void addFileField(IXMLElement field)
    {
        List<IXMLElement> forPacks = field.getChildrenNamed(SELECTEDPACKS);
        List<IXMLElement> forOs = field.getChildrenNamed(OS);

        JLabel label;
        String set;
        int size;

        String filter = null;
        String filterdesc = null;

        String variable = field.getAttribute(VARIABLE);
        if ((variable == null) || (variable.length() == 0))
        {
            return;
        }

        boolean allowEmptyValue = false;

        IXMLElement element = field.getFirstChildNamed(SPEC);
        if (element == null)
        {
            Debug.trace("Error: no spec element defined in file field");
            return;
        }
        else
        {
            label = new JLabel(getText(element));
            // ----------------------------------------------------
            // extract the specification details
            // ----------------------------------------------------
            set = element.getAttribute(SET);
            if (set == null)
            {
                set = this.installData.getVariable(variable);
                if (set == null)
                {
                    set = "";
                }
            }
            else // set != null
            {
                if (!"".equals(set))
                {
                    set = variableSubstitutor.substitute(set);
                    this.installData.setVariable(variable, set);
                }
            }

            try
            {
                size = Integer.parseInt(element.getAttribute(TEXT_SIZE));
            }
            catch (Throwable exception)
            {
                size = 1;
            }

            filter = element.getAttribute("fileext");
            if (filter == null)
            {
                filter = "";
            }
            filterdesc = element.getAttribute("fileextdesc");
            if (filterdesc == null)
            {
                filterdesc = "";
            }
            // internationalize it
            filterdesc = this.installData.getLangpack().getString(filterdesc);

            allowEmptyValue = Boolean
                    .parseBoolean(element.getAttribute("allowEmptyValue", "false"));
        }

        java.util.List<ValidatorContainer> validatorConfig = analyzeValidator(field);

        TwoColumnConstraints constraints = new TwoColumnConstraints();
        constraints.position = TwoColumnConstraints.WEST;

        UIElement labelUiElement = new UIElement();
        labelUiElement.setType(UIElementType.LABEL);
        labelUiElement.setConstraints(constraints);
        labelUiElement.setComponent(label);
        labelUiElement.setForPacks(forPacks);
        labelUiElement.setForOs(forOs);
        elements.add(labelUiElement);

        TwoColumnConstraints constraints2 = new TwoColumnConstraints();
        constraints2.position = TwoColumnConstraints.EAST;

        FileInputField fileInputField = new FileInputField(this, this.installData, false, set, size,
                validatorConfig, filter, filterdesc);

        fileInputField.setAllowEmptyInput(allowEmptyValue);

        UIElement fileUiElement = new UIElement();
        fileUiElement.setType(UIElementType.FILE);
        fileUiElement.setConstraints(constraints2);
        fileUiElement.setComponent(fileInputField);
        fileUiElement.setForPacks(forPacks);
        fileUiElement.setForOs(forOs);
        fileUiElement.setAssociatedVariable(variable);
        elements.add(fileUiElement);
    }

    protected void updateUIElements()
    {
        boolean updated = false;

        for (UIElement element : elements)
        {
            if (element.hasVariableAssignment())
            {
                String variable = element.getAssociatedVariable();
                String value = this.installData.getVariable(variable);

                Debug.trace("updateUIElements() variable=" + variable + " value=" + value + "\n");
                if (element.getType() == UIElementType.RADIOBUTTON)
                {
                    // we have a radio field, which should be updated
                    JRadioButton choice = (JRadioButton) element.getComponent();
                    if (value == null)
                    {
                        continue;
                    }
                    if (value.equals(element.getTrueValue()))
                    {
                        choice.setSelected(true);
                    }
                    else
                    {
                        choice.setSelected(false);
                    }
                }
                else if (element.getType() == UIElementType.TEXT)
                {
                    // update TextField
                    TextInputField textf = (TextInputField) element.getComponent();

                    if (value == null)
                    {
                        value = textf.getText();
                    }
                    textf.setText(variableSubstitutor.substitute(value));
                }
                else if (element.getType() == UIElementType.PASSWORD)
                {
                    // update PasswordField
                    JTextComponent textf = (JTextComponent) element.getComponent();

                    if (value == null)
                    {
                        value = textf.getText();
                    }
                    textf.setText(variableSubstitutor.substitute(value));
                }
                else if (element.getType() == UIElementType.RULE)
                {

                    RuleInputField rulef = (RuleInputField) element.getComponent();
                    if (value == null)
                    {
                        value = rulef.getText();
                    }
                }
                else if (element.getType() == UIElementType.MULTIPLE_FILE)
                {
                    MultipleFileInputField multifile = (MultipleFileInputField) element
                            .getComponent();
                    if (value != null)
                    {
                        multifile.clearFiles();
                        if (multifile.isCreateMultipleVariables())
                        {
                            multifile.addFile(value);
                            // try to read more files
                            String basevariable = element.getAssociatedVariable();
                            int index = 1;

                            while (value != null)
                            {
                                StringBuffer builder = new StringBuffer(basevariable);
                                builder.append("_");
                                builder.append(index++);
                                value = this.installData.getVariable(builder.toString());
                                if (value != null)
                                {
                                    multifile.addFile(value);
                                }
                            }
                        }
                        else
                        {
                            // split file string
                            String[] files = value.split(";");
                            for (String file : files)
                            {
                                multifile.addFile(file);
                            }
                        }
                    }
                }
                else if (element.getType() == UIElementType.FILE)
                {
                    FileInputField fileInput = (FileInputField) element.getComponent();
                    if (value != null)
                    {
                        fileInput.setFile(value);
                    }
                }
                else if (element.getType() == UIElementType.DIRECTORY)
                {
                    FileInputField fileInput = (FileInputField) element.getComponent();
                    if (value != null)
                    {
                        fileInput.setFile(value);
                    }
                }
                updated = true;
            }
        }

        if (updated)
        {
            super.invalidate();
        }
    }

    /*--------------------------------------------------------------------------*/

    /**
     * Indicates wether the panel has been validated or not. The installer won't let the user go
     * further through the installation process until the panel is validated. Default behavior is to
     * return true.
     *
     * @return A boolean stating wether the panel has been validated or not.
     */
    /*--------------------------------------------------------------------------*/
    public boolean isValidated()
    {
        return readInput();
    }

    /*--------------------------------------------------------------------------*/

    /**
     * This method is called when the panel becomes active.
     */
    /*--------------------------------------------------------------------------*/
    public void panelActivate()
    {
        this.init();

        if (spec == null)
        {
            // TODO: translate
            emitError("User input specification could not be found.",
                    "The specification for the user input panel could not be found. Please contact the packager.");
            parentFrame.skipPanel();
        }
        // update UI with current values of associated variables
        updateUIElements();
        List<IXMLElement> forPacks = spec.getChildrenNamed(SELECTEDPACKS);
        List<IXMLElement> forUnselectedPacks = spec.getChildrenNamed(UNSELECTEDPACKS);
        List<IXMLElement> forOs = spec.getChildrenNamed(OS);

        if (!itemRequiredFor(forPacks) || !itemRequiredForUnselected(forUnselectedPacks)
                || !itemRequiredForOs(forOs))
        {
            parentFrame.skipPanel();
            return;
        }
        if (!haveSpec)
        {
            parentFrame.skipPanel();
            return;
        }

        buildUI();

        this.setSize(this.getMaximumSize().width, this.getMaximumSize().height);
        validate();
        if (packsDefined)
        {
            parentFrame.lockPrevButton();
        }
    }

    /*--------------------------------------------------------------------------*/

    /**
     * Asks the panel to set its own XML installDataGUI that can be brought back for an automated installation
     * process. Use it as a blackbox if your panel needs to do something even in automated mode.
     *
     * @param panelRoot The XML root element of the panels blackbox tree.
     */
    /*--------------------------------------------------------------------------*/
    public void makeXMLData(IXMLElement panelRoot)
    {
        Map<String, String> entryMap = new HashMap<String, String>();

        for (TextValuePair pair : entries)
        {
            // IZPACK-283: read the value from installData instead of panel installDataGUI
            final String key = pair.toString();
            entryMap.put(key, this.installData.getVariable(key));
        }

        new UserInputPanelAutomationHelper(entryMap, variableSubstitutor).makeXMLData(this.installData, panelRoot);
    }

    /*--------------------------------------------------------------------------*/

    /**
     * Builds the UI and makes it ready for display
     */
    /*--------------------------------------------------------------------------*/
    private void buildUI()
    {
        for (UIElement element : elements)
        {
            if (itemRequiredFor(element.getForPacks()) && itemRequiredForOs(element.getForOs()))
            {
                if (!element.isDisplayed())
                {
                    element.setDisplayed(true);
                    panel.add(element.getComponent(), element.getConstraints());
                }
            }
            else
            {
                if (element.isDisplayed())
                {
                    element.setDisplayed(false);
                    panel.remove(element.getComponent());
                }
            }
        }

        JScrollPane scroller = new JScrollPane(panel);
        Border emptyBorder = BorderFactory.createEmptyBorder();
        scroller.setBorder(emptyBorder);
        scroller.setViewportBorder(emptyBorder);
        scroller.getVerticalScrollBar().setBorder(emptyBorder);
        scroller.getHorizontalScrollBar().setBorder(emptyBorder);
        add(scroller, BorderLayout.CENTER);
    }

    /*--------------------------------------------------------------------------*/

    /**
     * Reads the input installDataGUI from all UI elements and sets the associated variables.
     *
     * @return <code>true</code> if the operation is successdul, otherwise <code>false</code>.
     */
    /*--------------------------------------------------------------------------*/
    private boolean readInput()
    {
        boolean success = true;

        passwordGroupsRead.clear();

        for (UIElement element : elements)
        {
            if (element.isDisplayed())
            {
                if (element.getType() == UIElementType.RULE)
                {
                    success = readRuleField(element);
                }
                else if (element.getType() == UIElementType.PASSWORD)
                {
                    success = readPasswordField(element);
                }
                else if (element.getType() == UIElementType.TEXT)
                {
                    success = readTextField(element);
                }
                else if (element.getType() == UIElementType.COMBOBOX)
                {
                    success = readComboBox(element);
                }
                else if (element.getType() == UIElementType.RADIOBUTTON)
                {
                    success = readRadioButton(element);
                }
                else if (element.getType() == UIElementType.CHECKBOX)
                {
                    success = readCheckBox(element);
                }
                else if (element.getType() == UIElementType.SEARCH)
                {
                    success = readSearch(element);
                }
                else if (element.getType() == UIElementType.MULTIPLE_FILE)
                {
                    success = readMultipleFileField(element);
                }
                else if (element.getType() == UIElementType.FILE)
                {
                    success = readFileField(element);
                }
                else if (element.getType() == UIElementType.DIRECTORY)
                {
                    success = readDirectoryField(element);
                }
                if (!success)
                {
                    return (false);
                }
            }
        }
        return (true);
    }

    private boolean readDirectoryField(UIElement field)
    {
        boolean result = false;
        try
        {
            FileInputField panel = (FileInputField) field.getComponent();
            result = panel.validateField();
            if (result)
            {
                this.installData.setVariable(field.getAssociatedVariable(), panel.getSelectedFile()
                        .getAbsolutePath());
                entries.add(new UserInputPanel.TextValuePair(field.getAssociatedVariable(), panel
                        .getSelectedFile().getAbsolutePath()));
            }
        }
        catch (Exception e)
        {
            if (Debug.stackTracing())
            {
                Debug.trace(e);
            }
        }
        return result;
    }

    private boolean readFileField(UIElement field)
    {
        boolean result = false;
        try
        {
            FileInputField input = (FileInputField) field.getComponent();
            result = input.validateField();
            if (result)
            {
                this.installData.setVariable(field.getAssociatedVariable(), input.getSelectedFile()
                        .getAbsolutePath());
                entries.add(new UserInputPanel.TextValuePair(field.getAssociatedVariable(), input
                        .getSelectedFile().getAbsolutePath()));
            }
        }
        catch (Exception e)
        {
            if (Debug.stackTracing())
            {
                Debug.trace(e);
            }
        }
        return result;
    }

    private boolean readMultipleFileField(UIElement field)
    {
        boolean result = false;
        try
        {
            MultipleFileInputField input = (MultipleFileInputField) field.getComponent();
            result = input.validateField();
            if (result)
            {
                java.util.List<String> files = input.getSelectedFiles();
                String variable = field.getAssociatedVariable();
                if (input.isCreateMultipleVariables())
                {
                    int index = 0;
                    for (String file : files)
                    {
                        StringBuffer indexedVariableName = new StringBuffer(variable);
                        if (index > 0)
                        {
                            indexedVariableName.append("_");
                            indexedVariableName.append(index);
                        }
                        index++;
                        this.installData.setVariable(indexedVariableName.toString(), file);
                        entries.add(new UserInputPanel.TextValuePair(indexedVariableName.toString(), file));
                    }

                }
                else
                {
                    StringBuffer buffer = new StringBuffer();
                    for (String file : files)
                    {
                        buffer.append(file);
                        buffer.append(";");
                    }
                    this.installData.setVariable(variable, buffer.toString());
                    entries.add(new UserInputPanel.TextValuePair(variable, buffer.toString()));
                }
            }
        }
        catch (Exception e)
        {
            if (Debug.stackTracing())
            {
                Debug.trace(e);
            }
        }
        return result;
    }

    /*--------------------------------------------------------------------------*/

    /**
     * Reads the XML specification for the panel layout. The result is stored in spec.
     *
     * @throws Exception for any problems in reading the specification
     */
    /*--------------------------------------------------------------------------*/
    private void readSpec() throws Exception
    {
        InputStream input = null;
        IXMLElement data;
        List<IXMLElement> specElements;
        String attribute;
        String panelattribute;
        String instance = Integer.toString(instanceNumber);

        String panelid = null;
        com.izforge.izpack.api.data.Panel p = this.getMetadata();
        if (p != null)
        {
            panelid = p.getPanelid();
        }
        try
        {
            input = resourceManager.getInputStream(SPEC_FILE_NAME);
        }
        catch (Exception exception)
        {
            haveSpec = false;
            return;
        }
        if (input == null)
        {
            haveSpec = false;
            return;
        }

        // initialize the parser
        IXMLParser parser = new XMLParser();

        // get the installDataGUI
        data = parser.parse(input);

        // extract the spec to this specific panel instance
        if (data.hasChildren())
        {
            specElements = data.getChildrenNamed(NODE_ID);
            for (IXMLElement specElement : specElements)
            {
                attribute = specElement.getAttribute(INSTANCE_IDENTIFIER);
                panelattribute = specElement.getAttribute(PANEL_IDENTIFIER);

                if (((attribute != null) && instance.equals(attribute))
                        || ((panelattribute != null) && (panelid != null) && (panelid
                        .equals(panelattribute))))
                {
                    // use the current element as spec
                    spec = specElement;
                    // close the stream
                    input.close();
                    haveSpec = true;
                    return;
                }
            }

            haveSpec = false;
            return;
        }

        haveSpec = false;
    }

    /*--------------------------------------------------------------------------*/

    /**
     * Adds the title to the panel. There can only be one title, if mutiple titles are defined, they
     * keep overwriting what has already be defined, so that the last definition is the one that
     * prevails.
     *
     * @param spec a <code>IXMLElement</code> containing the specification for the title.
     */
    /*--------------------------------------------------------------------------*/
    private void addTitle(IXMLElement spec)
    {
        String title = getText(spec);
        boolean italic = getBoolean(spec, ITALICS, false);
        boolean bold = getBoolean(spec, BOLD, false);
        float multiplier = getFloat(spec, SIZE, 2.0f);
        int justify = getAlignment(spec);

        String icon = getIconName(spec);

        if (title != null)
        {
            JLabel label = null;
            ImageIcon imgicon = null;
            try
            {
                imgicon = parent.icons.get(icon);
                label = LabelFactory.create(title, imgicon, JLabel.TRAILING, true);
            }
            catch (Exception e)
            {
                Debug.trace("Icon " + icon + " not found in icon list. " + e.getMessage());
                label = LabelFactory.create(title);
            }
            Font font = label.getFont();
            float size = font.getSize();
            int style = 0;

            if (bold)
            {
                style += Font.BOLD;
            }
            if (italic)
            {
                style += Font.ITALIC;
            }

            font = font.deriveFont(style, (size * multiplier));
            label.setFont(font);
            label.setAlignmentX(0);

            TwoColumnConstraints constraints = new TwoColumnConstraints();
            constraints.align = justify;
            constraints.position = TwoColumnConstraints.NORTH;

            panel.add(label, constraints);
        }
    }

    protected String getIconName(IXMLElement element)
    {
        if (element == null)
        {
            return (null);
        }

        String key = element.getAttribute(ICON_KEY);
        String text = null;
        if ((key != null) && (langpack != null))
        {
            try
            {
                text = langpack.getString(key);
            }
            catch (Throwable exception)
            {
                text = null;
            }
        }

        return (text);
    }

    /*--------------------------------------------------------------------------*/

    /**
     * Adds a rule field to the list of UI elements.
     *
     * @param spec a <code>IXMLElement</code> containing the specification for the rule field.
     */
    /*--------------------------------------------------------------------------*/
    private void addRuleField(IXMLElement spec)
    {
        List<IXMLElement> forPacks = spec.getChildrenNamed(SELECTEDPACKS);
        List<IXMLElement> forOs = spec.getChildrenNamed(OS);
        IXMLElement element = spec.getFirstChildNamed(SPEC);
        String variable = spec.getAttribute(VARIABLE);
        RuleInputField field = null;
        JLabel label;
        String layout;
        String set;
        String separator;
        String format;
        String validator = null;
        String message = null;
        boolean hasParams = false;
        String paramName = null;
        String paramValue = null;
        HashMap<String, String> validateParamMap = null;
        List<IXMLElement> validateParams = null;
        String processor = null;
        int resultFormat = RuleInputField.DISPLAY_FORMAT;

        // ----------------------------------------------------
        // extract the specification details
        // ----------------------------------------------------
        if (element != null)
        {
            label = new JLabel(getText(element));
            layout = element.getAttribute(RULE_LAYOUT);
            set = element.getAttribute(SET);

            // retrieve value of variable if not specified
            // (does not work here because of special format for set attribute)
            // if (set == null)
            // {
            // set = installData.getVariable (variable);
            // }

            separator = element.getAttribute(RULE_SEPARATOR);
            format = element.getAttribute(RULE_RESULT_FORMAT);

            if (format != null)
            {
                if (format.equals(RULE_PLAIN_STRING))
                {
                    resultFormat = RuleInputField.PLAIN_STRING;
                }
                else if (format.equals(RULE_DISPLAY_FORMAT))
                {
                    resultFormat = RuleInputField.DISPLAY_FORMAT;
                }
                else if (format.equals(RULE_SPECIAL_SEPARATOR))
                {
                    resultFormat = RuleInputField.SPECIAL_SEPARATOR;
                }
                else if (format.equals(RULE_ENCRYPTED))
                {
                    resultFormat = RuleInputField.ENCRYPTED;
                }
            }
        }
        // ----------------------------------------------------
        // if there is no specification element, return without
        // doing anything.
        // ----------------------------------------------------
        else
        {
            return;
        }

        // ----------------------------------------------------
        // get the description and add it to the list of UI
        // elements if it exists.
        // ----------------------------------------------------
        element = spec.getFirstChildNamed(DESCRIPTION);
        addDescription(element, forPacks, forOs);

        // ----------------------------------------------------
        // get the validator and processor if they are defined
        // ----------------------------------------------------
        element = spec.getFirstChildNamed(VALIDATOR);
        if (element != null)
        {
            validator = element.getAttribute(CLASS);
            message = getText(element);
            // ----------------------------------------------------------
            // check and see if we have any parameters for this validator.
            // If so, then add them to validateParamMap.
            // ----------------------------------------------------------
            validateParams = element.getChildrenNamed(RULE_PARAM);
            if (validateParams != null && validateParams.size() > 0)
            {
                hasParams = true;

                if (validateParamMap == null)
                {
                    validateParamMap = new HashMap<String, String>();
                }

                for (IXMLElement validateParam : validateParams)
                {
                    element = validateParam;
                    paramName = element.getAttribute(RULE_PARAM_NAME);
                    paramValue = element.getAttribute(RULE_PARAM_VALUE);
                    validateParamMap.put(paramName, paramValue);
                }

            }

        }

        element = spec.getFirstChildNamed(PROCESSOR);
        if (element != null)
        {
            processor = element.getAttribute(CLASS);
        }

        // ----------------------------------------------------
        // create an instance of RuleInputField based on the
        // extracted specifications, then add it to the list
        // of UI elements.
        // ----------------------------------------------------
        if (hasParams)
        {
            field = new RuleInputField(layout, set, separator, validator, validateParamMap,
                    processor, resultFormat, getToolkit(), this.installData);
        }
        else
        {
            field = new RuleInputField(layout, set, separator, validator, processor, resultFormat,
                    getToolkit(), this.installData);

        }
        TwoColumnConstraints constraints = new TwoColumnConstraints();
        constraints.position = TwoColumnConstraints.WEST;

        UIElement labelUiElement = new UIElement();
        labelUiElement.setType(UIElementType.LABEL);
        labelUiElement.setConstraints(constraints);
        labelUiElement.setComponent(label);
        labelUiElement.setForPacks(forPacks);
        labelUiElement.setForOs(forOs);
        elements.add(labelUiElement);

        TwoColumnConstraints constraints2 = new TwoColumnConstraints();
        constraints2.position = TwoColumnConstraints.EAST;

        UIElement ruleField = new UIElement();
        ruleField.setType(UIElementType.RULE);
        ruleField.setConstraints(constraints2);
        ruleField.setComponent(field);
        ruleField.setForPacks(forPacks);
        ruleField.setForOs(forOs);
        ruleField.setAssociatedVariable(variable);
        ruleField.setMessage(message);
        elements.add(ruleField);
    }

    /*--------------------------------------------------------------------------*/

    /**
     * Reads the installDataGUI from the rule input field and sets the associated variable.
     *
     * @param field the object array that holds the details of the field.
     * @return <code>true</code> if there was no problem reading the installDataGUI or if there was an
     *         irrecovarable problem. If there was a problem that can be corrected by the operator, an error
     *         dialog is popped up and <code>false</code> is returned.
     */
    /*--------------------------------------------------------------------------*/
    private boolean readRuleField(UIElement field)
    {
        RuleInputField ruleField = null;
        String variable = null;
        String message = null;

        try
        {
            ruleField = (RuleInputField) field.getComponent();
            variable = field.getAssociatedVariable();
            message = field.getMessage();
        }
        catch (Throwable exception)
        {
            return (true);
        }
        if ((variable == null) || (ruleField == null))
        {
            return (true);
        }

        boolean success = !validating || ruleField.validateContents();
        if (!success)
        {
            showWarningMessageDialog(parentFrame, message);
            return (false);
        }

        this.installData.setVariable(variable, ruleField.getText());
        entries.add(new UserInputPanel.TextValuePair(variable, ruleField.getText()));
        return (true);
    }

    /*--------------------------------------------------------------------------*/

    /**
     * Adds a text field to the list of UI elements
     *
     * @param spec a <code>IXMLElement</code> containing the specification for the text field.
     */
    /*--------------------------------------------------------------------------*/
    private void addTextField(IXMLElement spec)
    {
        List<IXMLElement> forPacks = spec.getChildrenNamed(SELECTEDPACKS);
        List<IXMLElement> forOs = spec.getChildrenNamed(OS);
        IXMLElement element = spec.getFirstChildNamed(SPEC);
        JLabel label;
        String set;
        int size;
        HashMap<String, String> validateParamMap = null;
        List<IXMLElement> validateParams = null;
        String validator = null;
        String message = null;
        boolean hasParams = false;
        TextInputField inputField;

        String variable = spec.getAttribute(VARIABLE);
        if ((variable == null) || (variable.length() == 0))
        {
            return;
        }

        // ----------------------------------------------------
        // extract the specification details
        // ----------------------------------------------------
        if (element != null)
        {
            label = new JLabel(getText(element));
            set = element.getAttribute(SET);
            if (set == null)
            {
                set = this.installData.getVariable(variable);
                if (set == null)
                {
                    set = "";
                }
            }
            else // set != null
            {
                if (!"".equals(set))
                {
                    set = variableSubstitutor.substitute(set);
                }
            }

            try
            {
                size = Integer.parseInt(element.getAttribute(TEXT_SIZE));
            }
            catch (Throwable exception)
            {
                size = 1;
            }
        }
        // ----------------------------------------------------
        // if there is no specification element, return without
        // doing anything.
        // ----------------------------------------------------
        else
        {
            Debug.trace("No specification element, returning.");
            return;
        }

        // ----------------------------------------------------
        // get the validator if was defined
        // ----------------------------------------------------
        element = spec.getFirstChildNamed(VALIDATOR);
        if (element != null)
        {
            validator = element.getAttribute(CLASS);
            Debug.trace("Validator found for text field: " + validator);
            message = getText(element);
            // ----------------------------------------------------------
            // check and see if we have any parameters for this validator.
            // If so, then add them to validateParamMap.
            // ----------------------------------------------------------
            validateParams = element.getChildrenNamed(RULE_PARAM);
            if (validateParams != null && validateParams.size() > 0)
            {
                Debug.trace("Validator has " + validateParams.size() + " parameters.");
                hasParams = true;

                if (validateParamMap == null)
                {
                    validateParamMap = new HashMap<String, String>();
                }

                for (IXMLElement validateParam : validateParams)
                {
                    element = validateParam;
                    String paramName = element.getAttribute(RULE_PARAM_NAME);
                    String paramValue = element.getAttribute(RULE_PARAM_VALUE);
                    validateParamMap.put(paramName, paramValue);
                }

            }

        }

        // ----------------------------------------------------
        // get the description and add it to the list UI
        // elements if it exists.
        // ----------------------------------------------------
        element = spec.getFirstChildNamed(DESCRIPTION);
        addDescription(element, forPacks, forOs);

        // ----------------------------------------------------
        // construct the UI element and add it to the list
        // ----------------------------------------------------
        if (hasParams)
        {
            inputField = new TextInputField(set, size, validator, validateParamMap);
        }
        else
        {
            inputField = new TextInputField(set, size, validator);
        }
        inputField.addFocusListener(this);
        TwoColumnConstraints constraints = new TwoColumnConstraints();
        constraints.position = TwoColumnConstraints.WEST;

        UIElement labelUiElement = new UIElement();
        labelUiElement.setType(UIElementType.LABEL);
        labelUiElement.setConstraints(constraints);
        labelUiElement.setComponent(label);
        labelUiElement.setForPacks(forPacks);
        labelUiElement.setForOs(forOs);
        elements.add(labelUiElement);

        // uiElements
        // .add(new Object[] { null, FIELD_LABEL, null, constraints, label, forPacks, forOs});

        TwoColumnConstraints constraints2 = new TwoColumnConstraints();
        constraints2.position = TwoColumnConstraints.EAST;

        UIElement textUiElement = new UIElement();
        textUiElement.setType(UIElementType.TEXT);
        textUiElement.setConstraints(constraints2);
        textUiElement.setComponent(inputField);
        textUiElement.setForPacks(forPacks);
        textUiElement.setForOs(forOs);
        textUiElement.setAssociatedVariable(variable);
        textUiElement.setMessage(message);
        elements.add(textUiElement);

        // uiElements.add(new Object[] { null, TEXT_FIELD, variable, constraints2, inputField,
        // forPacks, forOs, null, null, message});
    }

    /*--------------------------------------------------------------------------*/

    /**
     * Reads installDataGUI from the text field and sets the associated variable.
     *
     * @param field the object array that holds the details of the field.
     * @return <code>true</code> if there was no problem reading the installDataGUI or if there was an
     *         irrecovarable problem. If there was a problem that can be corrected by the operator, an error
     *         dialog is popped up and <code>false</code> is returned.
     */
    /*--------------------------------------------------------------------------*/
    private boolean readTextField(UIElement field)
    {
        TextInputField textField = null;
        String variable = null;
        String value = null;
        String message = null;

        try
        {
            textField = (TextInputField) field.getComponent();
            variable = field.getAssociatedVariable();
            message = field.getMessage();
            value = textField.getText();
        }
        catch (Throwable exception)
        {
            return (true);
        }
        if ((variable == null) || (value == null))
        {
            return (true);
        }

        // validate the input
        Debug.trace("Validating text field");
        boolean success = textField.validateContents();
        if (!success)
        {
            Debug.trace("Validation did not pass, message: " + message);
            if (message == null)
            {
                message = "Text entered did not pass validation.";
            }
            showWarningMessageDialog(parentFrame, message);
            return (false);
        }
        Debug.trace("Field validated");
        this.installData.setVariable(variable, value);
        entries.add(new UserInputPanel.TextValuePair(variable, value));
        return (true);
    }

    /*--------------------------------------------------------------------------*/

    /**
     * Adds a combo box to the list of UI elements. <br>
     * This is a complete example of a valid XML specification
     * <p/>
     * <p/>
     * <pre>
     * &lt;p/&gt;
     * &lt;p/&gt;
     * &lt;p/&gt;
     *      &lt;field type=&quot;combo&quot; variable=&quot;testVariable&quot;&gt;
     *        &lt;description text=&quot;Description for the combo box&quot; id=&quot;a key for translated text&quot;/&gt;
     *        &lt;spec text=&quot;label&quot; id=&quot;key for the label&quot;/&gt;
     *          &lt;choice text=&quot;choice 1&quot; id=&quot;&quot; value=&quot;combo box 1&quot;/&gt;
     *          &lt;choice text=&quot;choice 2&quot; id=&quot;&quot; value=&quot;combo box 2&quot; set=&quot;true&quot;/&gt;
     *          &lt;choice text=&quot;choice 3&quot; id=&quot;&quot; value=&quot;combo box 3&quot;/&gt;
     *          &lt;choice text=&quot;choice 4&quot; id=&quot;&quot; value=&quot;combo box 4&quot;/&gt;
     *        &lt;/spec&gt;
     *      &lt;/field&gt;
     * &lt;p/&gt;
     * &lt;p/&gt;
     * &lt;p/&gt;
     * </pre>
     *
     * @param spec a <code>IXMLElement</code> containing the specification for the combo box.
     */
    /*--------------------------------------------------------------------------*/
    private void addComboBox(IXMLElement spec)
    {
        List<IXMLElement> forPacks = spec.getChildrenNamed(SELECTEDPACKS);
        List<IXMLElement> forOs = spec.getChildrenNamed(OS);
        IXMLElement element = spec.getFirstChildNamed(SPEC);
        String variable = spec.getAttribute(VARIABLE);
        UserInputPanel.TextValuePair listItem = null;
        JComboBox field = new JComboBox();
        JLabel label;
        field.addItemListener(this);
        boolean userinput = false; // is there already user input?
        // ----------------------------------------------------
        // extract the specification details
        // ----------------------------------------------------
        if (element != null)
        {
            label = new JLabel(getText(element));

            List<IXMLElement> choices = element.getChildrenNamed(COMBO_CHOICE);

            if (choices == null)
            {
                return;
            }
            // get current value of associated variable
            String currentvariablevalue = this.installData.getVariable(variable);
            if (currentvariablevalue != null)
            {
                // there seems to be user input
                userinput = true;
            }
            for (int i = 0; i < choices.size(); i++)
            {
                String processorClass = (choices.get(i)).getAttribute("processor");

                if (processorClass != null && !"".equals(processorClass))
                {
                    String choiceValues = "";
                    try
                    {
                        choiceValues = ((Processor) Class.forName(processorClass).newInstance())
                                .process(null);
                    }
                    catch (Throwable t)
                    {
                        t.printStackTrace();
                    }
                    String set = (choices.get(i)).getAttribute(SET);
                    if (set == null)
                    {
                        set = "";
                    }
                    if (set != null && !"".equals(set))
                    {
                        set = variableSubstitutor.substitute(set);
                    }

                    StringTokenizer tokenizer = new StringTokenizer(choiceValues, ":");
                    int counter = 0;
                    while (tokenizer.hasMoreTokens())
                    {
                        String token = tokenizer.nextToken();
                        listItem = new UserInputPanel.TextValuePair(token, token);
                        field.addItem(listItem);
                        if (set.equals(token))
                        {
                            field.setSelectedIndex(field.getItemCount() - 1);
                        }
                        counter++;
                    }
                }
                else
                {
                    String value = (choices.get(i)).getAttribute(COMBO_VALUE);
                    listItem = new UserInputPanel.TextValuePair(getText(choices.get(i)), value);
                    field.addItem(listItem);
                    if (userinput)
                    {
                        // is the current value identical to the value associated with this element
                        if ((value != null) && (value.length() > 0)
                                && (currentvariablevalue.equals(value)))
                        {
                            // select it
                            field.setSelectedIndex(i);
                        }
                        // else do nothing
                    }
                    else
                    {
                        // there is no user input
                        String set = (choices.get(i)).getAttribute(SET);
                        if (set != null)
                        {
                            if (set != null && !"".equals(set))
                            {
                                set = variableSubstitutor.substitute(set);
                            }
                            if (set.equals(TRUE))
                            {
                                field.setSelectedIndex(i);
                            }
                        }
                    }
                }

            }
        }
        // ----------------------------------------------------
        // if there is no specification element, return without
        // doing anything.
        // ----------------------------------------------------
        else
        {
            return;
        }

        // ----------------------------------------------------
        // get the description and add it to the list of UI
        // elements if it exists.
        // ----------------------------------------------------
        element = spec.getFirstChildNamed(DESCRIPTION);
        addDescription(element, forPacks, forOs);

        TwoColumnConstraints constraints = new TwoColumnConstraints();
        constraints.position = TwoColumnConstraints.WEST;

        UIElement labelUiElement = new UIElement();
        labelUiElement.setType(UIElementType.LABEL);
        labelUiElement.setConstraints(constraints);
        labelUiElement.setComponent(label);
        labelUiElement.setForPacks(forPacks);
        labelUiElement.setForOs(forOs);
        elements.add(labelUiElement);

        // uiElements
        // .add(new Object[] { null, FIELD_LABEL, null, constraints, label, forPacks, forOs});

        TwoColumnConstraints constraints2 = new TwoColumnConstraints();
        constraints2.position = TwoColumnConstraints.EAST;

        UIElement comboUiElement = new UIElement();
        comboUiElement.setType(UIElementType.COMBOBOX);
        comboUiElement.setConstraints(constraints2);
        comboUiElement.setComponent(field);
        comboUiElement.setForPacks(forPacks);
        comboUiElement.setForOs(forOs);
        comboUiElement.setAssociatedVariable(variable);
        elements.add(comboUiElement);
        // uiElements.add(new Object[] { null, COMBO_FIELD, variable, constraints2, field, forPacks,
        // forOs});
    }

    /*--------------------------------------------------------------------------*/

    /**
     * Reads the content of the combobox field and substitutes the associated variable.
     *
     * @param field the object array that holds the details of the field.
     * @return <code>true</code> if there was no problem reading the installDataGUI or if there was an
     *         irrecovarable problem. If there was a problem that can be corrected by the operator, an error
     *         dialog is popped up and <code>false</code> is returned.
     */
    /*--------------------------------------------------------------------------*/
    private boolean readComboBox(UIElement field)
    {
        String variable;
        String value;
        JComboBox comboBox;

        try
        {
            variable = field.getAssociatedVariable();
            comboBox = (JComboBox) field.getComponent();
            value = ((UserInputPanel.TextValuePair) comboBox.getSelectedItem()).getValue();
        }
        catch (Throwable exception)
        {
            return true;
        }
        if ((variable == null) || (value == null))
        {
            return true;
        }

        this.installData.setVariable(variable, value);
        entries.add(new UserInputPanel.TextValuePair(variable, value));
        return true;
    }

    /*--------------------------------------------------------------------------*/

    /**
     * Adds a radio button set to the list of UI elements. <br>
     * This is a complete example of a valid XML specification
     * <p/>
     * <p/>
     * <pre>
     * &lt;p/&gt;
     * &lt;p/&gt;
     * &lt;p/&gt;
     *      &lt;field type=&quot;radio&quot; variable=&quot;testVariable&quot;&gt;
     *        &lt;description text=&quot;Description for the radio buttons&quot; id=&quot;a key for translated text&quot;/&gt;
     *        &lt;spec text=&quot;label&quot; id=&quot;key for the label&quot;/&gt;
     *          &lt;choice text=&quot;radio 1&quot; id=&quot;&quot; value=&quot;&quot;/&gt;
     *          &lt;choice text=&quot;radio 2&quot; id=&quot;&quot; value=&quot;&quot; set=&quot;true&quot;/&gt;
     *          &lt;choice text=&quot;radio 3&quot; id=&quot;&quot; value=&quot;&quot;/&gt;
     *          &lt;choice text=&quot;radio 4&quot; id=&quot;&quot; value=&quot;&quot;/&gt;
     *          &lt;choice text=&quot;radio 5&quot; id=&quot;&quot; value=&quot;&quot;/&gt;
     *        &lt;/spec&gt;
     *      &lt;/field&gt;
     * &lt;p/&gt;
     * &lt;p/&gt;
     * &lt;p/&gt;
     * </pre>
     *
     * @param spec a <code>IXMLElement</code> containing the specification for the radio button set.
     */
    /*--------------------------------------------------------------------------*/
    private void addRadioButton(IXMLElement spec)
    {
        List<IXMLElement> forPacks = spec.getChildrenNamed(SELECTEDPACKS);
        List<IXMLElement> forOs = spec.getChildrenNamed(OS);
        String variable = spec.getAttribute(VARIABLE);
        String value = null;

        IXMLElement element = null;
        ButtonGroup group = new ButtonGroup();

        TwoColumnConstraints constraints = new TwoColumnConstraints();
        constraints.position = TwoColumnConstraints.BOTH;
        constraints.indent = true;
        constraints.stretch = true;

        // ----------------------------------------------------
        // get the description and add it to the list of UI
        // elements if it exists.
        // ----------------------------------------------------
        element = spec.getFirstChildNamed(DESCRIPTION);
        addDescription(element, forPacks, forOs);

        // ----------------------------------------------------
        // extract the specification details
        // ----------------------------------------------------
        element = spec.getFirstChildNamed(SPEC);

        if (element != null)
        {
            List<IXMLElement> choices = element.getChildrenNamed(RADIO_CHOICE);

            if (choices == null)
            {
                return;
            }

            // --------------------------------------------------
            // process each choice element
            // --------------------------------------------------
            for (IXMLElement choiceElement : choices)
            {
                JRadioButton choice = new JRadioButton();
                choice.setText(getText(choiceElement));
                String causesValidataion = choiceElement.getAttribute(REVALIDATE);
                if (causesValidataion != null && causesValidataion.equals("yes"))
                {
                    choice.addActionListener(this);
                }
                value = (choiceElement.getAttribute(RADIO_VALUE));

                group.add(choice);

                String set = choiceElement.getAttribute(SET);
                // in order to properly initialize dependent controls
                // we must set this variable now
                if (this.installData.getVariable(variable) == null)
                {
                    if (set != null)
                    {
                        this.installData.setVariable(variable, value);
                    }
                }
                if (set != null)
                {
                    if (!"".equals(set))
                    {
                        set = variableSubstitutor.substitute(set);
                    }
                    if (set.equals(TRUE))
                    {
                        choice.setSelected(true);
                    }
                }

                buttonGroups.add(group);

                RadioButtonUIElement radioUiElement = new RadioButtonUIElement();
                radioUiElement.setType(UIElementType.RADIOBUTTON);
                radioUiElement.setConstraints(constraints);
                radioUiElement.setComponent(choice);
                radioUiElement.setForPacks(forPacks);
                radioUiElement.setForOs(forOs);
                radioUiElement.setButtonGroup(group);
                radioUiElement.setAssociatedVariable(variable);
                radioUiElement.setTrueValue(value);
                elements.add(radioUiElement);

                // uiElements.add(new Object[] { null, RADIO_FIELD, variable, constraints, choice,
                // forPacks, forOs, value, null, null, group});
            }
        }
    }

    /*--------------------------------------------------------------------------*/

    /**
     * Reads the content of the radio button field and substitutes the associated variable.
     *
     * @param field the object array that holds the details of the field.
     * @return <code>true</code> if there was no problem reading the installDataGUI or if there was an
     *         irrecovarable problem. If there was a problem that can be corrected by the operator, an error
     *         dialog is popped up and <code>false</code> is returned.
     */
    /*--------------------------------------------------------------------------*/
    private boolean readRadioButton(UIElement field)
    {
        String variable = null;
        String value = null;
        JRadioButton button = null;

        try
        {
            button = (JRadioButton) field.getComponent();

            if (!button.isSelected())
            {
                return (true);
            }

            variable = field.getAssociatedVariable();
            value = field.getTrueValue();
        }
        catch (Throwable exception)
        {
            return (true);
        }

        this.installData.setVariable(variable, value);
        entries.add(new UserInputPanel.TextValuePair(variable, value));
        return (true);
    }

    /*--------------------------------------------------------------------------*/

    /**
     * Adds one or more password fields to the list of UI elements. <br>
     * This is a complete example of a valid XML specification
     * <p/>
     * <p/>
     * <pre>
     * &lt;p/&gt;
     * &lt;p/&gt;
     * &lt;p/&gt;
     *      &lt;field type=&quot;password&quot; variable=&quot;testVariable&quot;&gt;
     *        &lt;description align=&quot;left&quot; txt=&quot;Please enter your password&quot; id=&quot;a key for translated text&quot;/&gt;
     *        &lt;spec&gt;
     *          &lt;pwd txt=&quot;Password&quot; id=&quot;key for the label&quot; size=&quot;10&quot; set=&quot;&quot;/&gt;
     *          &lt;pwd txt=&quot;Retype password&quot; id=&quot;another key for the label&quot; size=&quot;10&quot; set=&quot;&quot;/&gt;
     *        &lt;/spec&gt;
     *        &lt;validator class=&quot;com.izforge.sample.PWDValidator&quot; txt=&quot;Both versions of the password must match&quot; id=&quot;key for the error text&quot;/&gt;
     *        &lt;processor class=&quot;com.izforge.sample.PWDEncryptor&quot;/&gt;
     *      &lt;/field&gt;
     * &lt;p/&gt;
     * </pre>
     * <p/>
     * Additionally, parameters and multiple validators can be used to provide separate validation
     * and error messages for each case.
     * <p/>
     * <pre>
     * &lt;p/&gt;
     *    &lt;field type=&quot;password&quot; align=&quot;left&quot; variable=&quot;keystore.password&quot;&gt;
     *      &lt;spec&gt;
     *        &lt;pwd txt=&quot;Keystore Password:&quot; size=&quot;25&quot; set=&quot;&quot;/&gt;
     *        &lt;pwd txt=&quot;Retype Password:&quot; size=&quot;25&quot; set=&quot;&quot;/&gt;
     *      &lt;/spec&gt;
     *      &lt;validator class=&quot;com.izforge.izpack.panels.userinput.validator.PasswordEqualityValidator&quot; txt=&quot;Both keystore passwords must match.&quot; id=&quot;key for the error text&quot;/&gt;
     *      &lt;validator class=&quot;com.izforge.izpack.panels.userinput.validator.PasswordKeystoreValidator&quot; txt=&quot;Could not validate keystore with password and alias provided.&quot; id=&quot;key for the error text&quot;&gt;
     *        &lt;param name=&quot;keystoreFile&quot; value=&quot;${existing.ssl.keystore}&quot;/&gt;
     *        &lt;param name=&quot;keystoreType&quot; value=&quot;JKS&quot;/&gt;
     *        &lt;param name=&quot;keystoreAlias&quot; value=&quot;${keystore.key.alias}&quot;/&gt;
     *      &lt;/validator&gt;
     *    &lt;/field&gt;
     * &lt;p/&gt;
     * </pre>
     *
     * @param spec a <code>IXMLElement</code> containing the specification for the set of password
     *             fields.
     */
    /*--------------------------------------------------------------------------*/
    private void addPasswordField(IXMLElement spec)
    {
        List<IXMLElement> forPacks = spec.getChildrenNamed(SELECTEDPACKS);
        List<IXMLElement> forOs = spec.getChildrenNamed(OS);
        String variable = spec.getAttribute(VARIABLE);
        String processor = null;
        IXMLElement element = null;
        PasswordGroup group = null;
        int size = 0;

        // ----------------------------------------------------
        // get the description and add it to the list of UI
        // elements if it exists.
        // ----------------------------------------------------
        element = spec.getFirstChildNamed(DESCRIPTION);
        addDescription(element, forPacks, forOs);

        java.util.List<ValidatorContainer> validatorsList = analyzeValidator(spec);
        if (validatorsList == null)
        {
            validatorsList = new ArrayList<ValidatorContainer>();
        }

        element = spec.getFirstChildNamed(PROCESSOR);
        if (element != null)
        {
            processor = element.getAttribute(CLASS);
        }

        group = new PasswordGroup(this.installData, validatorsList, processor);

        // ----------------------------------------------------
        // extract the specification details
        // ----------------------------------------------------
        element = spec.getFirstChildNamed(SPEC);

        if (element != null)
        {
            List<IXMLElement> inputs = element.getChildrenNamed(PWD_INPUT);

            if (inputs == null)
            {
                return;
            }

            // --------------------------------------------------
            // process each input field
            // --------------------------------------------------
            for (IXMLElement fieldSpec : inputs)
            {
                String set = fieldSpec.getAttribute(SET);
                if (set != null && !"".equals(set))
                {
                    set = variableSubstitutor.substitute(set);
                }
                JLabel label = new JLabel(getText(fieldSpec));
                try
                {
                    size = Integer.parseInt(fieldSpec.getAttribute(PWD_SIZE));
                }
                catch (Throwable exception)
                {
                    size = 1;
                }

                // ----------------------------------------------------
                // construct the UI element and add it to the list
                // ----------------------------------------------------
                JPasswordField field = new JPasswordField(set, size);
                field.setCaretPosition(0);

                TwoColumnConstraints constraints = new TwoColumnConstraints();
                constraints.position = TwoColumnConstraints.WEST;

                UIElement labelUiElement = new UIElement();
                labelUiElement.setType(UIElementType.LABEL);
                labelUiElement.setConstraints(constraints);
                labelUiElement.setComponent(label);
                labelUiElement.setForPacks(forPacks);
                labelUiElement.setForOs(forOs);
                elements.add(labelUiElement);

                // uiElements.add(new Object[] { null, FIELD_LABEL, null, constraints, label,
                // forPacks, forOs});

                TwoColumnConstraints constraints2 = new TwoColumnConstraints();
                constraints2.position = TwoColumnConstraints.EAST;

                PasswordUIElement passwordUiElement = new PasswordUIElement();
                passwordUiElement.setType(UIElementType.PASSWORD);
                passwordUiElement.setConstraints(constraints2);
                passwordUiElement.setComponent(field);
                passwordUiElement.setForPacks(forPacks);
                passwordUiElement.setForOs(forOs);
                passwordUiElement.setPasswordGroup(group);
                passwordUiElement.setAssociatedVariable(variable);
                elements.add(passwordUiElement);

                // Removed message to support pulling from multiple validators
                // uiElements.add(new Object[] { null, PWD_FIELD, variable, constraints2, field,
                // forPacks, forOs, null, null, null, group});
                // Original
                // uiElements.add(new Object[]{null, PWD_FIELD, variable, constraints2, field,
                // forPacks, forOs, null, null, message, group
                // });
                group.addField(field);
            }
        }

        passwordGroups.add(group);
    }

    /*--------------------------------------------------------------------------*/

    /**
     * Reads the content of the password field and substitutes the associated variable.
     *
     * @param field a password group that manages one or more passord fields.
     * @return <code>true</code> if there was no problem reading the installDataGUI or if there was an
     *         irrecovarable problem. If there was a problem that can be corrected by the operator, an error
     *         dialog is popped up and <code>false</code> is returned.
     */
    /*--------------------------------------------------------------------------*/
    private boolean readPasswordField(UIElement field)
    {
        PasswordUIElement pwdField = (PasswordUIElement) field;

        PasswordGroup group = null;
        String variable = null;

        try
        {
            group = pwdField.getPasswordGroup();
            variable = field.getAssociatedVariable();
            // Removed to support grabbing the message from multiple validators
            // message = (String) field[POS_MESSAGE];
        }
        catch (Throwable exception)
        {
            return (true);
        }
        if ((variable == null) || (passwordGroupsRead.contains(group)))
        {
            return (true);
        }
        passwordGroups.add(group);

        int size = group.validatorSize();
        boolean success = !validating || size < 1;

        // Use each validator to validate contents
        if (!success)
        {
            // System.out.println("Found "+(size)+" validators");
            for (int i = 0; i < size; i++)
            {
                success = group.validateContents(i);
                if (!success)
                {
                    JOptionPane.showMessageDialog(parentFrame, group.getValidatorMessage(i),
                            parentFrame.langpack.getString("UserInputPanel.error.caption"),
                            JOptionPane.WARNING_MESSAGE);
                    break;
                }
            }
        }

        if (success)
        {
            this.installData.setVariable(variable, group.getPassword());
            entries.add(new UserInputPanel.TextValuePair(variable, group.getPassword()));
        }
        return success;
    }

    /*--------------------------------------------------------------------------*/

    /**
     * Adds a chackbox to the list of UI elements.
     *
     * @param spec a <code>IXMLElement</code> containing the specification for the checkbox.
     */
    /*--------------------------------------------------------------------------*/
    private void addCheckBox(IXMLElement spec)
    {
        List<IXMLElement> forPacks = spec.getChildrenNamed(SELECTEDPACKS);
        List<IXMLElement> forOs = spec.getChildrenNamed(OS);
        String label = "";
        String set = null;
        String trueValue = null;
        String falseValue = null;
        String variable = spec.getAttribute(VARIABLE);
        String causesValidataion = null;
        IXMLElement detail = spec.getFirstChildNamed(SPEC);

        if (variable == null)
        {
            return;
        }

        if (detail != null)
        {
            label = getText(detail);
            set = detail.getAttribute(SET);
            trueValue = detail.getAttribute(TRUE);
            falseValue = detail.getAttribute(FALSE);
            causesValidataion = detail.getAttribute(REVALIDATE);
            String value = this.installData.getVariable(variable);
            Debug.trace("check: value: " + value + ", set: " + set);
            if (value != null)
            {
                // Default is not checked so we only need to check for true
                if (value.equals(trueValue))
                {
                    set = TRUE;
                }
            }
        }

        JCheckBox checkbox = new JCheckBox(label);
        // What are we doing here anyway??? BDA 20090518
        //checkbox.addItemListener(this);

        if (causesValidataion != null && causesValidataion.equals("yes"))
        {
            checkbox.addActionListener(this);
        }
        if (set != null)
        {
            if (!"".equals(set))
            {
                set = variableSubstitutor.substitute(set);
            }
            if (set.equals(FALSE))
            {
                checkbox.setSelected(false);
            }
            if (set.equals(TRUE))
            {
                checkbox.setSelected(true);
            }
        }

        // ----------------------------------------------------
        // get the description and add it to the list of UI
        // elements if it exists.
        // ----------------------------------------------------
        IXMLElement element = spec.getFirstChildNamed(DESCRIPTION);
        addDescription(element, forPacks, forOs);

        TwoColumnConstraints constraints = new TwoColumnConstraints();
        constraints.position = TwoColumnConstraints.BOTH;
        constraints.stretch = true;
        constraints.indent = true;

        UIElement checkboxUiElement = new UIElement();
        checkboxUiElement.setType(UIElementType.CHECKBOX);
        checkboxUiElement.setConstraints(constraints);
        checkboxUiElement.setComponent(checkbox);
        checkboxUiElement.setForPacks(forPacks);
        checkboxUiElement.setForOs(forOs);
        checkboxUiElement.setTrueValue(trueValue);
        checkboxUiElement.setFalseValue(falseValue);
        checkboxUiElement.setAssociatedVariable(variable);
        elements.add(checkboxUiElement);

        // uiElements.add(new Object[] { null, CHECK_FIELD, variable, constraints, checkbox,
        // forPacks,
        // forOs, trueValue, falseValue});
    }

    /*--------------------------------------------------------------------------*/

    /**
     * Reads the content of the checkbox field and substitutes the associated variable.
     *
     * @param field the object array that holds the details of the field.
     * @return <code>true</code> if there was no problem reading the installDataGUI or if there was an
     *         irrecovarable problem. If there was a problem that can be corrected by the operator, an error
     *         dialog is popped up and <code>false</code> is returned.
     */
    /*--------------------------------------------------------------------------*/
    private boolean readCheckBox(UIElement field)
    {
        String variable = null;
        String trueValue = null;
        String falseValue = null;
        JCheckBox box = null;

        try
        {
            box = (JCheckBox) field.getComponent();
            variable = field.getAssociatedVariable();
            trueValue = field.getTrueValue();
            if (trueValue == null)
            {
                trueValue = "";
            }

            falseValue = field.getFalseValue();
            if (falseValue == null)
            {
                falseValue = "";
            }
        }
        catch (Throwable exception)
        {
            Debug.trace("readCheckBox(): failed: " + exception);
            return (true);
        }

        if (box.isSelected())
        {
            Debug.trace("readCheckBox(): selected, setting " + variable + " to " + trueValue);
            this.installData.setVariable(variable, trueValue);
            entries.add(new UserInputPanel.TextValuePair(variable, trueValue));
        }
        else
        {
            Debug.trace("readCheckBox(): not selected, setting " + variable + " to " + falseValue);
            this.installData.setVariable(variable, falseValue);
            entries.add(new UserInputPanel.TextValuePair(variable, falseValue));
        }

        return (true);
    }

    /*--------------------------------------------------------------------------*/

    /**
     * Adds a search field to the list of UI elements.
     * <p/>
     * This is a complete example of a valid XML specification
     * <p/>
     * <p/>
     * <pre>
     * &lt;p/&gt;
     * &lt;p/&gt;
     * &lt;p/&gt;
     *      &lt;field type=&quot;search&quot; variable=&quot;testVariable&quot;&gt;
     *        &lt;description text=&quot;Description for the search field&quot; id=&quot;a key for translated text&quot;/&gt;
     *        &lt;spec text=&quot;label&quot; id=&quot;key for the label&quot; filename=&quot;the_file_to_search&quot; result=&quot;directory&quot; /&gt; &lt;!-- values for result: directory, file --&gt;
     *          &lt;choice dir=&quot;directory1&quot; set=&quot;true&quot; /&gt; &lt;!-- default value --&gt;
     *          &lt;choice dir=&quot;dir2&quot; /&gt;
     *        &lt;/spec&gt;
     *      &lt;/field&gt;
     * &lt;p/&gt;
     * &lt;p/&gt;
     * &lt;p/&gt;
     * </pre>
     *
     * @param spec a <code>IXMLElement</code> containing the specification for the search field
     */
    /*--------------------------------------------------------------------------*/
    private void addSearch(IXMLElement spec)
    {
        List<IXMLElement> forPacks = spec.getChildrenNamed(SELECTEDPACKS);
        List<IXMLElement> forOs = spec.getChildrenNamed(OS);
        IXMLElement element = spec.getFirstChildNamed(SPEC);
        String variable = spec.getAttribute(VARIABLE);
        String filename = null;
        String check_filename = null;
        int search_type = 0;
        int result_type = 0;
        JComboBox combobox = new JComboBox();
        JLabel label = null;

        // System.out.println ("adding search combobox, variable "+variable);

        // allow the user to enter something
        combobox.setEditable(true);

        // ----------------------------------------------------
        // extract the specification details
        // ----------------------------------------------------
        if (element != null)
        {
            label = new JLabel(getText(element));

            // search type is optional (default: file)
            search_type = UserInputPanel.SearchField.TYPE_FILE;

            String search_type_str = element.getAttribute(SEARCH_TYPE);

            if (search_type_str != null)
            {
                if (search_type_str.equals(SEARCH_FILE))
                {
                    search_type = UserInputPanel.SearchField.TYPE_FILE;
                }
                else if (search_type_str.equals(SEARCH_DIRECTORY))
                {
                    search_type = UserInputPanel.SearchField.TYPE_DIRECTORY;
                }
            }

            // result type is mandatory too
            String result_type_str = element.getAttribute(SEARCH_RESULT);

            if (result_type_str == null)
            {
                return;
            }
            else if (result_type_str.equals(SEARCH_FILE))
            {
                result_type = UserInputPanel.SearchField.RESULT_FILE;
            }
            else if (result_type_str.equals(SEARCH_DIRECTORY))
            {
                result_type = UserInputPanel.SearchField.RESULT_DIRECTORY;
            }
            else if (result_type_str.equals(SEARCH_PARENTDIR))
            {
                result_type = UserInputPanel.SearchField.RESULT_PARENTDIR;
            }
            else
            {
                return;
            }

            // might be missing - null is okay
            filename = element.getAttribute(SEARCH_FILENAME);

            check_filename = element.getAttribute(SEARCH_CHECKFILENAME);

            List<IXMLElement> choices = element.getChildrenNamed(SEARCH_CHOICE);

            if (choices == null)
            {
                return;
            }

            for (int i = 0; i < choices.size(); i++)
            {
                IXMLElement choice_el = choices.get(i);

                if (!OsConstraintHelper.oneMatchesCurrentSystem(choice_el))
                {
                    continue;
                }

                String value = choice_el.getAttribute(SEARCH_VALUE);

                combobox.addItem(value);

                String set = (choices.get(i)).getAttribute(SET);
                if (set != null)
                {
                    if (!"".equals(set))
                    {
                        set = variableSubstitutor.substitute(set);
                    }
                    if (set.equals(TRUE))
                    {
                        combobox.setSelectedIndex(i);
                    }
                }
            }
        }
        // ----------------------------------------------------
        // if there is no specification element, return without
        // doing anything.
        // ----------------------------------------------------
        else
        {
            return;
        }

        // ----------------------------------------------------
        // get the description and add it to the list of UI
        // elements if it exists.
        // ----------------------------------------------------
        element = spec.getFirstChildNamed(DESCRIPTION);
        addDescription(element, forPacks, forOs);

        TwoColumnConstraints westconstraint1 = new TwoColumnConstraints();
        westconstraint1.position = TwoColumnConstraints.WEST;

        UIElement labelUiElement = new UIElement();
        labelUiElement.setType(UIElementType.LABEL);
        labelUiElement.setConstraints(westconstraint1);
        labelUiElement.setComponent(label);
        labelUiElement.setForPacks(forPacks);
        labelUiElement.setForOs(forOs);
        elements.add(labelUiElement);

        // uiElements.add(new Object[] { null, FIELD_LABEL, null, westconstraint1, label, forPacks,
        // forOs});

        TwoColumnConstraints eastconstraint1 = new TwoColumnConstraints();
        eastconstraint1.position = TwoColumnConstraints.EAST;

        StringBuffer tooltiptext = new StringBuffer();

        if ((filename != null) && (filename.length() > 0))
        {
            tooltiptext.append(MessageFormat.format(parentFrame.langpack
                    .getString("UserInputPanel.search.location"),
                    new Object[]{new String[]{filename}}));
        }

        boolean showAutodetect = (check_filename != null) && (check_filename.length() > 0);
        if (showAutodetect)
        {
            tooltiptext.append(MessageFormat.format(parentFrame.langpack
                    .getString("UserInputPanel.search.location.checkedfile"),
                    new Object[]{new String[]{check_filename}}));
        }

        if (tooltiptext.length() > 0)
        {
            combobox.setToolTipText(tooltiptext.toString());
        }

        UIElement searchUiElement = new UIElement();
        searchUiElement.setType(UIElementType.SEARCH);
        searchUiElement.setConstraints(eastconstraint1);
        searchUiElement.setComponent(combobox);
        searchUiElement.setForPacks(forPacks);
        searchUiElement.setForOs(forOs);
        searchUiElement.setAssociatedVariable(variable);
        elements.add(searchUiElement);

        // uiElements.add(new Object[] { null, SEARCH_FIELD, variable, eastconstraint1, combobox,
        // forPacks, forOs});

        JPanel buttonPanel = new JPanel();
        buttonPanel.setLayout(new com.izforge.izpack.gui.FlowLayout(
                com.izforge.izpack.gui.FlowLayout.LEADING));

        JButton autodetectButton = ButtonFactory.createButton(parentFrame.langpack
                .getString("UserInputPanel.search.autodetect"), this.installData.buttonsHColor);
        autodetectButton.setVisible(showAutodetect);

        autodetectButton.setToolTipText(parentFrame.langpack
                .getString("UserInputPanel.search.autodetect.tooltip"));

        buttonPanel.add(autodetectButton);

        JButton browseButton = ButtonFactory.createButton(parentFrame.langpack
                .getString("UserInputPanel.search.browse"), this.installData.buttonsHColor);

        buttonPanel.add(browseButton);

        TwoColumnConstraints eastonlyconstraint = new TwoColumnConstraints();
        eastonlyconstraint.position = TwoColumnConstraints.EASTONLY;

        UIElement searchbuttonUiElement = new UIElement();
        searchbuttonUiElement.setType(UIElementType.SEARCHBUTTON);
        searchbuttonUiElement.setConstraints(eastonlyconstraint);
        searchbuttonUiElement.setComponent(buttonPanel);
        searchbuttonUiElement.setForPacks(forPacks);
        searchbuttonUiElement.setForOs(forOs);
        elements.add(searchbuttonUiElement);

        // uiElements.add(new Object[] { null, SEARCH_BUTTON_FIELD, null, eastonlyconstraint,
        // buttonPanel, forPacks, forOs});

        searchFields.add(new UserInputPanel.SearchField(filename, check_filename, parentFrame, combobox,
                autodetectButton, browseButton, search_type, result_type));
    }

    /*--------------------------------------------------------------------------*/

    /**
     * Reads the content of the search field and substitutes the associated variable.
     *
     * @param field the object array that holds the details of the field.
     * @return <code>true</code> if there was no problem reading the installDataGUI or if there was an
     *         irrecovarable problem. If there was a problem that can be corrected by the operator, an error
     *         dialog is popped up and <code>false</code> is returned.
     */
    /*--------------------------------------------------------------------------*/
    private boolean readSearch(UIElement field)
    {
        String variable = null;
        String value = null;
        JComboBox comboBox = null;

        try
        {
            variable = field.getAssociatedVariable();
            comboBox = (JComboBox) field.getComponent();
            for (SearchField sf : this.searchFields)
            {
                if (sf.belongsTo(comboBox))
                {
                    value = sf.getResult();
                    break;
                }
            }
        }
        catch (Throwable exception)
        {
            return (true);
        }
        if ((variable == null) || (value == null))
        {
            return (true);
        }

        this.installData.setVariable(variable, value);
        entries.add(new UserInputPanel.TextValuePair(variable, value));
        return (true);
    }

    /*--------------------------------------------------------------------------*/

    /**
     * Adds text to the list of UI elements
     *
     * @param spec a <code>IXMLElement</code> containing the specification for the text.
     */
    /*--------------------------------------------------------------------------*/
    private void addText(IXMLElement spec)
    {
        List<IXMLElement> forPacks = spec.getChildrenNamed(SELECTEDPACKS);
        List<IXMLElement> forOs = spec.getChildrenNamed(OS);

        addDescription(spec, forPacks, forOs);
    }

    /*--------------------------------------------------------------------------*/

    /**
     * Adds a dummy field to the list of UI elements to act as spacer.
     *
     * @param spec a <code>IXMLElement</code> containing other specifications. At present this
     *             information is not used but might be in future versions.
     */
    /*--------------------------------------------------------------------------*/
    private void addSpace(IXMLElement spec)
    {
        List<IXMLElement> forPacks = spec.getChildrenNamed(SELECTEDPACKS);
        List<IXMLElement> forOs = spec.getChildrenNamed(OS);
        JPanel panel = new JPanel();

        TwoColumnConstraints constraints = new TwoColumnConstraints();
        constraints.position = TwoColumnConstraints.BOTH;
        constraints.stretch = true;

        UIElement spaceUiElement = new UIElement();
        spaceUiElement.setType(UIElementType.SPACE);
        spaceUiElement.setConstraints(constraints);
        spaceUiElement.setComponent(panel);
        spaceUiElement.setForPacks(forPacks);
        spaceUiElement.setForOs(forOs);
        elements.add(spaceUiElement);

        // uiElements
        // .add(new Object[] { null, SPACE_FIELD, null, constraints, panel, forPacks, forOs});
    }

    /*--------------------------------------------------------------------------*/

    /**
     * Adds a dividing line to the list of UI elements act as separator.
     *
     * @param spec a <code>IXMLElement</code> containing additional specifications.
     */
    /*--------------------------------------------------------------------------*/
    private void addDivider(IXMLElement spec)
    {
        List<IXMLElement> forPacks = spec.getChildrenNamed(SELECTEDPACKS);
        List<IXMLElement> forOs = spec.getChildrenNamed(OS);
        JPanel panel = new JPanel();
        String alignment = spec.getAttribute(ALIGNMENT);

        if (alignment != null)
        {
            if (alignment.equals(TOP))
            {
                panel.setBorder(BorderFactory.createMatteBorder(1, 0, 0, 0, Color.gray));
            }
            else
            {
                panel.setBorder(BorderFactory.createMatteBorder(0, 0, 1, 0, Color.gray));
            }
        }
        else
        {
            panel.setBorder(BorderFactory.createMatteBorder(0, 0, 1, 0, Color.gray));
        }

        TwoColumnConstraints constraints = new TwoColumnConstraints();
        constraints.position = TwoColumnConstraints.BOTH;
        constraints.stretch = true;

        UIElement dividerUiElement = new UIElement();
        dividerUiElement.setType(UIElementType.DIVIDER);
        dividerUiElement.setConstraints(constraints);
        dividerUiElement.setComponent(panel);
        dividerUiElement.setForPacks(forPacks);
        dividerUiElement.setForOs(forOs);
        elements.add(dividerUiElement);

        // uiElements.add(new Object[] { null, DIVIDER_FIELD, null, constraints, panel, forPacks,
        // forOs});
    }

    /*--------------------------------------------------------------------------*/

    /**
     * Adds a description to the list of UI elements.
     *
     * @param spec a <code>IXMLElement</code> containing the specification for the description.
     */
    /*--------------------------------------------------------------------------*/
    private void addDescription(IXMLElement spec, List<IXMLElement> forPacks,
                                List<IXMLElement> forOs)
    {
        String description;
        TwoColumnConstraints constraints = new TwoColumnConstraints();
        constraints.position = TwoColumnConstraints.BOTH;
        constraints.stretch = true;

        if (spec != null)
        {
            description = getText(spec);

            // if we have a description, add it to the UI elements
            if (description != null)
            {
                // String alignment = spec.getAttribute(ALIGNMENT);
                // FIX needed: where do we use this variable at all? i dont think so...
                // int justify = MultiLineLabel.LEFT;
                //
                // if (alignment != null)
                // {
                // if (alignment.equals(LEFT))
                // {
                // justify = MultiLineLabel.LEFT;
                // }
                // else if (alignment.equals(CENTER))
                // {
                // justify = MultiLineLabel.CENTER;
                // }
                // else if (alignment.equals(RIGHT))
                // {
                // justify = MultiLineLabel.RIGHT;
                // }
                // }

                JTextPane label = new JTextPane();

                // Not editable, but still selectable.
                label.setEditable(false);

                // If html tags are present enable html rendering, otherwise the JTextPane
                // looks exactly like MultiLineLabel.
                if (description.startsWith("<html>") && description.endsWith("</html>"))
                {
                    label.setContentType("text/html");
                    label.addHyperlinkListener(new HyperlinkHandler());
                }
                label.setText(description);

                // Background color and font to match the label's.
                label.setBackground(UIManager.getColor("label.backgroud"));
                label.setMargin(new Insets(3, 0, 3, 0));
                // workaround to cut out layout problems
                label.getPreferredSize();
                // end of workaround.

                UIElement descUiElement = new UIElement();
                descUiElement.setType(UIElementType.DESCRIPTION);
                descUiElement.setConstraints(constraints);
                descUiElement.setComponent(label);
                descUiElement.setForPacks(forPacks);
                descUiElement.setForOs(forOs);
                elements.add(descUiElement);

                // uiElements.add(new Object[] { null, DESCRIPTION, null, constraints, label,
                // forPacks, forOs});
            }
        }
    }

    /*--------------------------------------------------------------------------*/

    /**
     * Retrieves the value of a boolean attribute. If the attribute is found and the values equals
     * the value of the constant <code>TRUE</code> then true is returned. If it equals
     * <code>FALSE</code> the false is returned. In all other cases, including when the attribute is
     * not found, the default value is returned.
     *
     * @param element      the <code>IXMLElement</code> to search for the attribute.
     * @param attribute    the attribute to search for
     * @param defaultValue the default value to use if the attribute does not exist or a illegal
     *                     value was discovered.
     * @return <code>true</code> if the attribute is found and the value equals the the constant
     *         <code>TRUE</code>. <<code> if the
     *         attribute is <code>FALSE</code>. In all other cases the default value is returned.
     */
    /*--------------------------------------------------------------------------*/
    private boolean getBoolean(IXMLElement element, String attribute, boolean defaultValue)
    {
        boolean result = defaultValue;

        if ((attribute != null) && (attribute.length() > 0))
        {
            String value = element.getAttribute(attribute);

            if (value != null)
            {
                if (value.equals(TRUE))
                {
                    result = true;
                }
                else if (value.equals(FALSE))
                {
                    result = false;
                }
            }
        }

        return (result);
    }

    /*--------------------------------------------------------------------------*/
    /**
     * Retrieves the value of an integer attribute. If the attribute is not found or the value is
     * non-numeric then the default value is returned.
     *
     * @param element      the <code>IXMLElement</code> to search for the attribute.
     * @param attribute    the attribute to search for
     * @param defaultValue the default value to use in case the attribute does not exist.
     * @param element      the <code>IXMLElement</code> to search for the attribute.
     * @param attribute    the attribute to search for
     * @param defaultValue the default value to use in case the attribute does not exist.
     * @param element      the <code>IXMLElement</code> to search for the attribute.
     * @param attribute    the attribute to search for
     * @param defaultValue the default value to use in case the attribute does not exist.
     * @param element      the <code>IXMLElement</code> to search for the attribute.
     * @param attribute    the attribute to search for
     * @param defaultValue the default value to use in case the attribute does not exist.
     * @param element      the <code>IXMLElement</code> to search for the attribute.
     * @param attribute    the attribute to search for
     * @param defaultValue the default value to use in case the attribute does not exist.
     * @return the value of the attribute. If the attribute is not found or the content is not a
     *         legal integer, then the default value is returned.
     */
    /*--------------------------------------------------------------------------*/
    // private int getInt(IXMLElement element, String attribute, int defaultValue)
    // {
    // int result = defaultValue;
    //
    // if ((attribute != null) && (attribute.length() > 0))
    // {
    // try
    // {
    // result = Integer.parseInt(element.getAttribute(attribute));
    // }
    // catch (Throwable exception)
    // {}
    // }
    //
    // return (result);
    // }
    /*--------------------------------------------------------------------------*/

    /**
     * Retrieves the value of a floating point attribute. If the attribute is not found or the value
     * is non-numeric then the default value is returned.
     *
     * @param element      the <code>IXMLElement</code> to search for the attribute.
     * @param attribute    the attribute to search for
     * @param defaultValue the default value to use in case the attribute does not exist.
     * @return the value of the attribute. If the attribute is not found or the content is not a
     *         legal integer, then the default value is returned.
     */
    /*--------------------------------------------------------------------------*/
    private float getFloat(IXMLElement element, String attribute, float defaultValue)
    {
        float result = defaultValue;

        if ((attribute != null) && (attribute.length() > 0))
        {
            try
            {
                result = Float.parseFloat(element.getAttribute(attribute));
            }
            catch (Throwable exception)
            {
            }
        }

        return (result);
    }

    /*--------------------------------------------------------------------------*/

    /**
     * Extracts the text from an <code>IXMLElement</code>. The text must be defined in the resource
     * file under the key defined in the <code>id</code> attribute or as value of the attribute
     * <code>txt</code>.
     *
     * @param element the <code>IXMLElement</code> from which to extract the text.
     * @return The text defined in the <code>IXMLElement</code>. If no text can be located,
     *         <code>null</code> is returned.
     */
    /*--------------------------------------------------------------------------*/
    private String getText(IXMLElement element)
    {
        if (element == null)
        {
            return (null);
        }

        String key = element.getAttribute(KEY);
        String text = null;

        if ((key != null) && (langpack != null))
        {
            try
            {
                text = langpack.getString(key);
                if (text.equals(key))
                {
                    text = null;
                }
            }
            catch (Throwable exception)
            {
                text = null;
            }
        }

        // if there is no text in the description, then
        // we were unable to retrieve it form the resource.
        // In this case try to get the text directly from
        // the IXMLElement
        if (text == null)
        {
            text = element.getAttribute(TEXT);
        }

        // try to parse the text, and substitute any variable it finds

        return (variableSubstitutor.substitute(text));
    }

    /*--------------------------------------------------------------------------*/

    /**
     * Retreives the alignment setting for the <code>IXMLElement</code>. The default value in case
     * the <code>ALIGNMENT</code> attribute is not found or the value is illegal is
     * <code>TwoColumnConstraints.LEFT</code>.
     *
     * @param element the <code>IXMLElement</code> from which to extract the alignment setting.
     * @return the alignement setting for the <code>IXMLElement</code>. The value is either
     *         <code>TwoColumnConstraints.LEFT</code>, <code>TwoColumnConstraints.CENTER</code> or
     *         <code>TwoColumnConstraints.RIGHT</code>.
     * @see com.izforge.izpack.gui.TwoColumnConstraints
     */
    /*--------------------------------------------------------------------------*/
    private int getAlignment(IXMLElement element)
    {
        int result = TwoColumnConstraints.LEFT;

        String value = element.getAttribute(ALIGNMENT);

        if (value != null)
        {
            if (value.equals(LEFT))
            {
                result = TwoColumnConstraints.LEFT;
            }
            else if (value.equals(CENTER))
            {
                result = TwoColumnConstraints.CENTER;
            }
            else if (value.equals(RIGHT))
            {
                result = TwoColumnConstraints.RIGHT;
            }
        }

        return (result);
    }

    /**
     * Verifies if an item is required for the operating system the installer executed. The
     * configuration for this feature is: <br/>
     * &lt;os family="unix"/&gt; <br>
     * <br>
     * <b>Note:</b><br>
     * If the list of the os is empty then <code>true</code> is always returnd.
     *
     * @param os The <code>Vector</code> of <code>String</code>s. containing the os names
     * @return <code>true</code> if the item is required for the os, otherwise returns
     *         <code>false</code>.
     */
    public boolean itemRequiredForOs(List<IXMLElement> os)
    {
        if (os.size() == 0)
        {
            return true;
        }

        for (IXMLElement osElement : os)
        {
            String family = osElement.getAttribute(FAMILY);
            boolean match = false;

            if ("windows".equals(family))
            {
                match = OsVersion.IS_WINDOWS;
            }
            else if ("mac".equals(family))
            {
                match = OsVersion.IS_OSX;
            }
            else if ("unix".equals(family))
            {
                match = OsVersion.IS_UNIX;
            }
            if (match)
            {
                return true;
            }
        }
        return false;
    }

    /*--------------------------------------------------------------------------*/

    /**
     * Verifies if an item is required for any of the packs listed. An item is required for a pack
     * in the list if that pack is actually selected for installation. <br>
     * <br>
     * <b>Note:</b><br>
     * If the list of selected packs is empty then <code>true</code> is always returnd. The same is
     * true if the <code>packs</code> list is empty.
     *
     * @param packs a <code>Vector</code> of <code>String</code>s. Each of the strings denotes a
     *              pack for which an item should be created if the pack is actually installed.
     * @return <code>true</code> if the item is required for at least one pack in the list,
     *         otherwise returns <code>false</code>.
     */
    /*--------------------------------------------------------------------------*/
    /*
     * $ @design
     *
     * The information about the installed packs comes from GUIInstallData.selectedPacks. This assumes
     * that this panel is presented to the user AFTER the PacksPanel.
     * --------------------------------------------------------------------------
     */
    private boolean itemRequiredFor(List<IXMLElement> packs)
    {

        String selected;
        String required;

        if (packs.size() == 0)
        {
            return (true);
        }

        // ----------------------------------------------------
        // We are getting to this point if any packs have been
        // specified. This means that there is a possibility
        // that some UI elements will not get added. This
        // means that we can not allow to go back to the
        // PacksPanel, because the process of building the
        // UI is not reversable.
        // ----------------------------------------------------
        // packsDefined = true;

        // ----------------------------------------------------
        // analyze if the any of the packs for which the item
        // is required have been selected for installation.
        // ----------------------------------------------------
        for (int i = 0; i < this.installData.getSelectedPacks().size(); i++)
        {
            selected = this.installData.getSelectedPacks().get(i).name;

            for (IXMLElement pack : packs)
            {
                required = pack.getAttribute(NAME, "");
                if (selected.equals(required))
                {
                    return (true);
                }
            }
        }

        return (false);
    }

    /*--------------------------------------------------------------------------*/

    /**
     * Verifies if an item is required for any of the packs listed. An item is required for a pack
     * in the list if that pack is actually NOT selected for installation. <br>
     * <br>
     * <b>Note:</b><br>
     * If the list of selected packs is empty then <code>true</code> is always returnd. The same is
     * true if the <code>packs</code> list is empty.
     *
     * @param packs a <code>Vector</code> of <code>String</code>s. Each of the strings denotes a
     *              pack for which an item should be created if the pack is actually installed.
     * @return <code>true</code> if the item is required for at least one pack in the list,
     *         otherwise returns <code>false</code>.
     */
    /*--------------------------------------------------------------------------*/
    /*
     * $ @design
     *
     * The information about the installed packs comes from GUIInstallData.selectedPacks. This assumes
     * that this panel is presented to the user AFTER the PacksPanel.
     * --------------------------------------------------------------------------
     */
    private boolean itemRequiredForUnselected(List<IXMLElement> packs)
    {

        String selected;
        String required;

        if (packs.size() == 0)
        {
            return (true);
        }

        // ----------------------------------------------------
        // analyze if the any of the packs for which the item
        // is required have been selected for installation.
        // ----------------------------------------------------
        for (int i = 0; i < this.installData.getSelectedPacks().size(); i++)
        {
            selected = this.installData.getSelectedPacks().get(i).name;

            for (IXMLElement pack : packs)
            {
                required = pack.getAttribute(NAME, "");
                if (selected.equals(required))
                {
                    return (false);
                }
            }
        }

        return (true);
    }

    // ----------- Inheritance stuff -----------------------------------------
    /**
     * Returns the uiElements.
     *
     * @return Returns the uiElements.
     */
    // protected Vector<Object[]> getUiElements()
    // {
    // return uiElements;
    // }
    // --------------------------------------------------------------------------
    // Inner Classes
    // --------------------------------------------------------------------------
    /*---------------------------------------------------------------------------*/

    /**
     * This class can be used to associate a text string and a (text) value.
     */
    /*---------------------------------------------------------------------------*/
    private static class TextValuePair
    {

        private String text = "";

        private String value = "";

        /*--------------------------------------------------------------------------*/

        /**
         * Constructs a new Text/Value pair, initialized with the text and a value.
         *
         * @param text  the text that this object should represent
         * @param value the value that should be associated with this object
         */
        /*--------------------------------------------------------------------------*/
        public TextValuePair(String text, String value)
        {
            this.text = text;
            this.value = value;
        }

        /*--------------------------------------------------------------------------*/

        /**
         * Sets the text
         *
         * @param text the text for this object
         */
        /*--------------------------------------------------------------------------*/
        public void setText(String text)
        {
            this.text = text;
        }

        /*--------------------------------------------------------------------------*/

        /**
         * Sets the value of this object
         *
         * @param value the value for this object
         */
        /*--------------------------------------------------------------------------*/
        public void setValue(String value)
        {
            this.value = value;
        }

        /*--------------------------------------------------------------------------*/

        /**
         * This method returns the text that was set for the object
         *
         * @return the object's text
         */
        /*--------------------------------------------------------------------------*/
        public String toString()
        {
            return (text);
        }

        /*--------------------------------------------------------------------------*/

        /**
         * This method returns the value that was associated with this object
         *
         * @return the object's value
         */
        /*--------------------------------------------------------------------------*/
        public String getValue()
        {
            return (value);
        }
    }

    /*---------------------------------------------------------------------------*/

    /**
     * This class encapsulates a lot of search field functionality.
     * <p/>
     * A search field supports searching directories and files on the target system. This is a
     * helper class to manage all installDataGUI belonging to a search field.
     */
    /*---------------------------------------------------------------------------*/

    private class SearchField implements ActionListener
    {

        /**
         * used in constructor - we search for a directory.
         */
        public static final int TYPE_DIRECTORY = 1;

        /**
         * used in constructor - we search for a file.
         */
        public static final int TYPE_FILE = 2;

        /**
         * used in constructor - result of search is the directory.
         */
        public static final int RESULT_DIRECTORY = 1;

        /**
         * used in constructor - result of search is the whole file name.
         */
        public static final int RESULT_FILE = 2;

        /**
         * used in constructor - result of search is the parent directory.
         */
        public static final int RESULT_PARENTDIR = 3;

        private String filename = null;

        private String checkFilename = null;

        private JButton autodetectButton = null;

        private JButton browseButton = null;

        private JComboBox pathComboBox = null;

        private int searchType = TYPE_DIRECTORY;

        private int resultType = RESULT_DIRECTORY;

        private InstallerFrame parent = null;

        /*---------------------------------------------------------------------------*/

        /**
         * Constructor - initializes the object, adds it as action listener to the "autodetect"
         * button.
         *
         * @param filename      the name of the file to search for (might be null for searching
         *                      directories)
         * @param checkFilename the name of the file to check when searching for directories (the
         *                      checkFilename is appended to a found directory to figure out whether it is the right
         *                      directory)
         * @param combobox      the <code>JComboBox</code> holding the list of choices; it should be
         *                      editable and contain only Strings
         * @param autobutton    the autodetection button for triggering autodetection
         * @param browsebutton  the browse button to look for the file
         * @param search_type   what to search for - TYPE_FILE or TYPE_DIRECTORY
         * @param result_type   what to return as the result - RESULT_FILE or RESULT_DIRECTORY or
         *                      RESULT_PARENTDIR
         */
        /*---------------------------------------------------------------------------*/
        public SearchField(String filename, String checkFilename, InstallerFrame parent,
                           JComboBox combobox, JButton autobutton, JButton browsebutton, int search_type,
                           int result_type)
        {
            this.filename = filename;
            this.checkFilename = checkFilename;
            this.parent = parent;
            this.autodetectButton = autobutton;
            this.browseButton = browsebutton;
            this.pathComboBox = combobox;
            this.searchType = search_type;
            this.resultType = result_type;

            this.autodetectButton.addActionListener(this);
            this.browseButton.addActionListener(this);

            /*
             * add DocumentListener to manage nextButton if user enters input
             */
            ((JTextField) this.pathComboBox.getEditor().getEditorComponent()).getDocument()
                    .addDocumentListener(new DocumentListener()
                    {

                        public void changedUpdate(DocumentEvent e)
                        {
                            checkNextButtonState();
                        }

                        public void insertUpdate(DocumentEvent e)
                        {
                            checkNextButtonState();
                        }

                        public void removeUpdate(DocumentEvent e)
                        {
                            checkNextButtonState();
                        }

                        private void checkNextButtonState()
                        {
                            Document doc = ((JTextField) pathComboBox.getEditor()
                                    .getEditorComponent()).getDocument();
                            try
                            {
                                if (pathMatches(doc.getText(0, doc.getLength())))
                                {
                                    getInstallerFrame().unlockNextButton(false);
                                }
                                else
                                {
                                    getInstallerFrame().lockNextButton();
                                }
                            }
                            catch (BadLocationException e)
                            {/* ignore, it not happens */}
                        }
                    });

            autodetect();
        }

        /**
         * convenient method
         */
        private InstallerFrame getInstallerFrame()
        {
            return parent;
        }

        /**
         * Check whether the given combobox belongs to this searchfield. This is used when reading
         * the results.
         */
        public boolean belongsTo(JComboBox combobox)
        {
            return (this.pathComboBox == combobox);
        }

        /**
         * check whether the given path matches
         */
        private boolean pathMatches(String path)
        {
            if (path != null)
            { // Make sure, path is not null
                File file = null;

                if ((this.filename == null) || (this.searchType == TYPE_DIRECTORY))
                {
                    file = new File(path);
                }
                else
                {
                    file = new File(path, this.filename);
                }

                if (file.exists())
                {

                    if (((this.searchType == TYPE_DIRECTORY) && (file.isDirectory()))
                            || ((this.searchType == TYPE_FILE) && (file.isFile())))
                    {
                        // no file to check for
                        if (this.checkFilename == null)
                        {
                            return true;
                        }

                        file = new File(file, this.checkFilename);

                        return file.exists();
                    }

                }

                // System.out.println (path + " did not match");
            } // end if
            return false;
        }

        /**
         * perform autodetection
         */
        public boolean autodetect()
        {
            java.util.List<String> items = new ArrayList<String>();

            /*
             * Check if the user has entered installDataGUI into the ComboBox and add it to the Itemlist
             */
            String selected = (String) this.pathComboBox.getSelectedItem();
            if (selected == null)
            {
                parent.lockNextButton();
                return false;
            }
            boolean found = false;
            for (int x = 0; x < this.pathComboBox.getItemCount(); x++)
            {
                if (this.pathComboBox.getItemAt(x).equals(selected))
                {
                    found = true;
                }
            }
            if (!found)
            {
                // System.out.println("Not found in Itemlist");
                this.pathComboBox.addItem(this.pathComboBox.getSelectedItem());
            }

            // Checks whether a placeholder item is in the combobox
            // and resolve the pathes automatically:
            // /usr/lib/* searches all folders in usr/lib to find
            // /usr/lib/*/lib/tools.jar
            for (int i = 0; i < this.pathComboBox.getItemCount(); ++i)
            {
                String path = variableSubstitutor.substitute((String) this.pathComboBox.getItemAt(i));
                // System.out.println ("autodetecting " + path);

                if (path.endsWith("*"))
                {
                    path = path.substring(0, path.length() - 1);
                    File dir = new File(path);

                    if (dir.isDirectory())
                    {
                        File[] subdirs = dir.listFiles();
                        for (File subdir : subdirs)
                        {
                            String search = subdir.getAbsolutePath();
                            if (this.pathMatches(search))
                            {
                                items.add(search);
                            }
                        }
                    }
                }
                else
                {
                    if (this.pathMatches(path))
                    {
                        items.add(path);
                    }
                }
            }
            // Make the enties in the vector unique
            items = new ArrayList<String>(new HashSet<String>(items));

            // Now clear the combobox and add the items out of the newly
            // generated vector
            this.pathComboBox.removeAllItems();
            for (String item : items)
            {
                String res = variableSubstitutor.substitute(item, SubstitutionType.TYPE_PLAIN);
                // System.out.println ("substitution " + item + ", result " + res);
                this.pathComboBox.addItem(res);
            }

            // loop through all items
            for (int i = 0; i < this.pathComboBox.getItemCount(); ++i)
            {
                String path = (String) this.pathComboBox.getItemAt(i);

                if (this.pathMatches(path))
                {
                    this.pathComboBox.setSelectedIndex(i);
                    parent.unlockNextButton();
                    return true;
                }

            }

            // if the user entered something else, it's not listed as an item
            if (this.pathMatches((String) this.pathComboBox.getSelectedItem()))
            {
                parent.unlockNextButton();
                return true;
            }
            parent.lockNextButton();
            return false;
        }

        /*--------------------------------------------------------------------------*/

        /**
         * This is called if one of the buttons has been pressed.
         * <p/>
         * It checks, which button caused the action and acts accordingly.
         */
        /*--------------------------------------------------------------------------*/
        public void actionPerformed(ActionEvent event)
        {
            // System.out.println ("autodetection button pressed.");

            if (event.getSource() == this.autodetectButton)
            {
                if (!autodetect())
                {
                    showMessageDialog(parent, "UserInputPanel.search.autodetect.failed.message",
                            "UserInputPanel.search.autodetect.failed.caption",
                            JOptionPane.WARNING_MESSAGE);
                }
            }
            else if (event.getSource() == this.browseButton)
            {
                JFileChooser chooser = new JFileChooser();

                if (this.resultType != TYPE_FILE)
                {
                    chooser.setFileSelectionMode(JFileChooser.DIRECTORIES_ONLY);
                }

                int result = chooser.showOpenDialog(this.parent);

                if (result == JFileChooser.APPROVE_OPTION)
                {
                    File selectedFile = chooser.getSelectedFile();

                    this.pathComboBox.setSelectedItem(selectedFile.getAbsolutePath());

                    // use any given directory directly
                    if (this.resultType != TYPE_FILE && !this.pathMatches(selectedFile.getAbsolutePath()))
                    {
                        showMessageDialog(parent, "UserInputPanel.search.wrongselection.message",
                                "UserInputPanel.search.wrongselection.caption",
                                JOptionPane.WARNING_MESSAGE);

                    }
                }

            }

            // we don't care for anything more here - getResult() does the rest
        }

        /*--------------------------------------------------------------------------*/

        /**
         * Return the result of the search according to result type.
         * <p/>
         * Sometimes, the whole path of the file is wanted, sometimes only the directory where the
         * file is in, sometimes the parent directory.
         *
         * @return null on error
         */
        /*--------------------------------------------------------------------------*/
        public String getResult()
        {
            String item = (String) this.pathComboBox.getSelectedItem();
            if (item != null)
            {
                item = item.trim();
            }
            String path = item;

            File file = new File(item);

            if (!file.isDirectory())
            {
                path = file.getParent();
            }

            // path now contains the final content of the combo box
            if (this.resultType == RESULT_DIRECTORY)
            {
                return path;
            }
            else if (this.resultType == RESULT_FILE)
            {
                if (this.filename != null)
                {
                    return path + File.separatorChar + this.filename;
                }
                else
                {
                    return item;
                }
            }
            else if (this.resultType == RESULT_PARENTDIR)
            {
                File dir = new File(path);
                return dir.getParent();
            }

            return null;
        }

    } // private class SearchFile

    protected void updateVariables()
    {
        /**
         * Look if there are new variables defined
         */
<<<<<<< HEAD
        Vector<IXMLElement> variables = spec.getChildrenNamed(VARIABLE_NODE);
=======
        List<IXMLElement> variables = spec.getChildrenNamed(VARIABLE_NODE);
        RulesEngine rules = parent.getRules();
>>>>>>> 36dfaeb1

        for (IXMLElement variable : variables)
        {
            String vname = variable.getAttribute(ATTRIBUTE_VARIABLE_NAME);
            String vvalue = variable.getAttribute(ATTRIBUTE_VARIABLE_VALUE);

            if (vvalue == null)
            {
                // try to read value element
                if (variable.hasChildren())
                {
                    IXMLElement value = variable.getFirstChildNamed("value");
                    vvalue = value.getContent();
                }
            }

            String conditionid = variable.getAttribute(ATTRIBUTE_CONDITIONID_NAME);
            if (conditionid != null)
            {
                // check if condition for this variable is fulfilled
                if (!rules.isConditionTrue(conditionid, this.installData.getVariables()))
                {
                    continue;
                }
            }
            // are there any OS-Constraints?
            if (OsConstraintHelper.oneMatchesCurrentSystem(variable))
            {
                if (vname == null)
                {
                }
                else
                {
                    // vname is given
                    if (vvalue != null)
                    {
                        // try to substitute variables in value field
                        vvalue = variableSubstitutor.substitute(vvalue);
                        // to cut out circular references
                        this.installData.setVariable(vname, "");
                        vvalue = variableSubstitutor.substitute(vvalue);
                    }
                    // try to set variable
                    this.installData.setVariable(vname, vvalue);

                    // for save this variable to be used later by Automation Helper
                    entries.add(new TextValuePair(vname, vvalue));
                }
            }
        }
    }

    // Repaint all controls and validate them agains the current variables

    public void actionPerformed(ActionEvent e)
    {
        // validating = false;
        // readInput();
        // panelActivate();
        // validating = true;
        updateDialog();
    }

    /*--------------------------------------------------------------------------*/

    /**
     * Show localized message dialog basing on given parameters.
     *
     * @param parentFrame The parent frame.
     * @param message     The message to print out in dialog box.
     * @param caption     The caption of dialog box.
     * @param messageType The message type (JOptionPane.*_MESSAGE)
     */
    /*--------------------------------------------------------------------------*/
    private void showMessageDialog(InstallerFrame parentFrame, String message, String caption,
                                   int messageType)
    {
        String localizedMessage = parentFrame.langpack.getString(message);
        if ((localizedMessage == null) || (localizedMessage.trim().length() == 0))
        {
            localizedMessage = message;
        }
        String localizedCaption = parentFrame.langpack.getString(caption);
        if ((localizedCaption == null) || (localizedCaption.trim().length() == 0))
        {
            localizedCaption = caption;
        }
        JOptionPane.showMessageDialog(parentFrame, localizedMessage, localizedCaption, messageType);
    }

    /*--------------------------------------------------------------------------*/

    /**
     * Show localized warning message dialog basing on given parameters.
     *
     * @param parentFrame parent frame.
     * @param message     the message to print out in dialog box.
     */
    /*--------------------------------------------------------------------------*/
    private void showWarningMessageDialog(InstallerFrame parentFrame, String message)
    {
        showMessageDialog(parentFrame, message, "UserInputPanel.error.caption",
                JOptionPane.WARNING_MESSAGE);
    }

    public void itemStateChanged(ItemEvent arg0)
    {
        updateDialog();
    }

    private void updateDialog()
    {
        if (this.eventsActivated)
        {
            this.eventsActivated = false;
            if (isValidated())
            {
                // read input
                // and update elements
                // panelActivate();
                init();
                updateVariables();
                updateUIElements();
                buildUI();
                validate();
                repaint();
            }
            this.eventsActivated = true;
        }
    }

    public void focusGained(FocusEvent e)
    {
        // TODO Auto-generated method stub

    }

    public void focusLost(FocusEvent e)
    {
        updateDialog();
    }

} // public class UserInputPanel<|MERGE_RESOLUTION|>--- conflicted
+++ resolved
@@ -3931,12 +3931,7 @@
         /**
          * Look if there are new variables defined
          */
-<<<<<<< HEAD
-        Vector<IXMLElement> variables = spec.getChildrenNamed(VARIABLE_NODE);
-=======
         List<IXMLElement> variables = spec.getChildrenNamed(VARIABLE_NODE);
-        RulesEngine rules = parent.getRules();
->>>>>>> 36dfaeb1
 
         for (IXMLElement variable : variables)
         {
