--- conflicted
+++ resolved
@@ -220,7 +220,6 @@
         {
             SwingUtilities.invokeAndWait(new Runnable()
             {
-<<<<<<< HEAD
                 @Override
                 public void run()
                 {
@@ -230,7 +229,8 @@
                                                               icons, panels, uninstallDataWriter, resourceManager,
                                                               Mockito.mock(UninstallData.class),
                                                               Mockito.mock(Housekeeper.class), navigator,
-                                                              Mockito.mock(Log.class));
+                                                              Mockito.mock(Log.class),
+                                                              Mockito.mock(Locales.class));
                     handle[0] = frame;
                 }
             });
@@ -239,19 +239,6 @@
         {
             throw new IzPackException(exception);
         }
-=======
-                panels = new IzPanels(panelViews, container, installData);
-                DefaultNavigator navigator = new DefaultNavigator(panels, icons, installData);
-                InstallerFrame frame = new InstallerFrame("A title", installData, rules,
-                                                          icons, panels, uninstallDataWriter, resourceManager,
-                                                          Mockito.mock(UninstallData.class),
-                                                          Mockito.mock(Housekeeper.class), navigator,
-                                                          Mockito.mock(Log.class),
-                                                          Mockito.mock(Locales.class));
-                handle[0] = frame;
-            }
-        });
->>>>>>> be6c0e20
         InstallerFrame frame = handle[0];
         frameFixture = new FrameFixture(frame);
         container.getContainer().addComponent(frame);
